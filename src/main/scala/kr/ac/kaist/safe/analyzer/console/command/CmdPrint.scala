/**
 * *****************************************************************************
 * Copyright (c) 2016-2018, KAIST.
 * All rights reserved.
 *
 * Use is subject to license terms.
 *
 * This distribution may include materials developed by third parties.
 * ****************************************************************************
 */

package kr.ac.kaist.safe.analyzer.console.command

import scala.util.{ Success, Failure }
import kr.ac.kaist.safe.LINE_SEP
import kr.ac.kaist.safe.analyzer.ControlPoint
import kr.ac.kaist.safe.analyzer.console._
import kr.ac.kaist.safe.analyzer.html_debugger._
import kr.ac.kaist.safe.analyzer.domain._
import kr.ac.kaist.safe.errors.error.IllFormedBlockStr
import kr.ac.kaist.safe.nodes.cfg._

// print
case object CmdPrint extends Command("print", "Print out various information.") {
  override val help: String = s"""usage: $name state(-all) ({keyword})
       $name heap(-all) ({keyword})
       $name context ({keyword})
       $name block ({fid}:{bid})
<<<<<<< HEAD
       $name loc {LocName} ({keyword})
       $name fid {keyword}
=======
       $name loc {LocName}
>>>>>>> b6d37426
       $name function ({fid})
       $name worklist
       $name ipsucc
       $name sens"""

  def run(c: Interactive, args: List[String]): Option[Target] = {
    val idPattern = "(-?\\d+):(\\d+)".r
    val spPattern = "(-?\\d+):(entry|exit|exit-exc)".r
    args match {
      case Nil => printResult(help)
      case subcmd :: args => subcmd match {
        case "state" => printState(c, args)
        case "state-all" => printState(c, args, all = true)
        case "heap" => printHeap(c, args)
        case "heap-all" => printHeap(c, args, all = true)
        case "context" => printContext(c, args)
        case "block" => printBlock(c, args)
        case "loc" => printLoc(c, args)
        case "fid" => printFid(c, args)
        case "function" => printFunc(c, args)
        case "worklist" => printWorklist(c, args)
        case "ipsucc" => printIPSucc(c, args)
        case "sens" => printSens(c, args)
        case _ => printResult(help)
      }
    }
    None
  }

  def printState(c: Interactive, args: List[String], all: Boolean = false): Unit = {
    val st = c.sem.getState(c.getCurCP)
    val res = if (all) st.toStringAll else st.toString
    args match {
      case Nil => printResult(res)
      case key :: Nil => printResult(grep(key, res))
      case _ => printResult(help)
    }
  }

  def printHeap(c: Interactive, args: List[String], all: Boolean = false): Unit = {
    val heap = c.sem.getState(c.getCurCP).heap
    val res = if (all) heap.toStringAll else heap.toString
    args match {
      case Nil => printResult(res)
      case key :: Nil => printResult(grep(key, res))
      case _ => printResult(help)
    }
  }

  def printContext(c: Interactive, args: List[String]): Unit = {
    val res = c.sem.getState(c.getCurCP).context.toString
    args match {
      case Nil => printResult(res)
      case key :: Nil => printResult(grep(key, res))
      case _ => printResult(help)
    }
  }

  def printBlock(c: Interactive, args: List[String]): Unit = (args match {
    case Nil => Some(c.getCurCP.block)
    case subcmd :: Nil => c.cfg.findBlock(subcmd) match {
      case Success(block) => Some(block)
      case Failure(e) => e match {
        case IllFormedBlockStr => {
          printResult("usage: print block {fid}:{bid}")
          printResult("       print block {fid}:entry")
          printResult("       print block {fid}:exit")
          printResult("       print block {fid}:exitExc")
          None
        }
        case _ => printResult(s"* ${e.getMessage}"); None
      }
    }
    case _ => printResult(help); None
  }) match {
    case Some(block) =>
      val span = block.span
      printResult(s"span: $span")
      printResult(block.toString(0))
    case None =>
  }

  def printLoc(c: Interactive, args: List[String]): Unit = args match {
    case locStr :: Nil =>
      Loc.parse(locStr, c.cfg) match {
        case Success(loc) =>
          val state = c.sem.getState(c.getCurCP)
          val heap = state.heap
          heap.toStringLoc(loc) match {
            case Some(res) => printResult(res)
            case None => state.context.toStringLoc(loc) match {
              case Some(res) => printResult(res)
              case None => printResult(s"* not in state : $locStr")
            }
          }
        case Failure(_) => printResult(s"* cannot find: $locStr")
      }
    case _ => printResult(help)
  }

  def printFid(c: Interactive, args: List[String]): Unit = args match {
    case funcName :: Nil =>
      c.cfg.getAllFuncs.filter(_.simpleName.contains(funcName)).foreach(printFunc)
    case _ => printResult(help)
  }

  def printFunc(c: Interactive, args: List[String]): Unit = args match {
    case Nil =>
      c.cfg.getAllFuncs.reverse.foreach(printFunc)
    case fidStr :: Nil if fidStr.matches("-?\\d+") =>
      val fid = fidStr.toInt
      c.cfg.getFunc(fid)
        .fold(printResult(s"unknown fid: $fid"))(printFunc)
    case _ => printResult(help)
  }

  def printWorklist(c: Interactive, args: List[String]): Unit = args match {
    case Nil =>
      printResult("* Worklist set")
      printResult(c.worklist.toString)
    case _ => printResult(help)
  }

  def printIPSucc(c: Interactive, args: List[String]): Unit = args match {
    case Nil =>
      val curCP = c.getCurCP

      printResult("* successor map")
      val succs = c.sem.getInterProcSucc(curCP)
      printResult(s"- src: $curCP")
      succs match {
        case Some(m) => {
          printResult("- dst:")
          m.foreach {
            case (cp, data) =>
              printResult(s"  $cp, $data")
          }
        }
        case None => printResult("- Nothing")
      }
    case _ => printResult(help)
  }

  def printSens(c: Interactive, args: List[String]): Unit = args match {
    case Nil => c.getCurCP.tracePartition.toStringList.foreach(printResult)
    case _ => printResult(help)
  }
}<|MERGE_RESOLUTION|>--- conflicted
+++ resolved
@@ -26,12 +26,8 @@
        $name heap(-all) ({keyword})
        $name context ({keyword})
        $name block ({fid}:{bid})
-<<<<<<< HEAD
-       $name loc {LocName} ({keyword})
+       $name loc {LocName}
        $name fid {keyword}
-=======
-       $name loc {LocName}
->>>>>>> b6d37426
        $name function ({fid})
        $name worklist
        $name ipsucc
