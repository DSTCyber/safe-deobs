/**
 * *****************************************************************************
 * Copyright (c) 2016-2018, KAIST.
 * All rights reserved.
 *
 * Use is subject to license terms.
 *
 * This distribution may include materials developed by third parties.
 * ****************************************************************************
 */

package kr.ac.kaist.safe.analyzer

import javax.script.ScriptEngineManager
import kr.ac.kaist.safe.errors.ExcLog
import kr.ac.kaist.safe.errors.error._
import kr.ac.kaist.safe.analyzer.domain._
import kr.ac.kaist.safe.analyzer.model._
import kr.ac.kaist.safe.nodes.ir._
import kr.ac.kaist.safe.nodes.cfg._
import kr.ac.kaist.safe.util.{ NodeUtil, EJSNumber, EJSString, EJSBool, EJSNull, EJSUndef, AllocSite, Recency, Recent, Old }
import kr.ac.kaist.safe.LINE_SEP
import scala.collection.mutable.{ Map => MMap }

case class Semantics(
    cfg: CFG,
    worklist: Worklist
) {
  lazy val engine = new ScriptEngineManager().getEngineByMimeType("text/javascript")
  def init: Unit = {
    val entry = cfg.globalFunc.entry
    val entryCP = ControlPoint(entry, getState(entry).head match { case (tp, _) => tp })
    val initSt = getState(entryCP)
    cpToState.clear
    setState(entryCP, initSt)
    worklist.init(entryCP)
  }

  lazy val excLog: ExcLog = new ExcLog

  private val AB = AbsBool.Bot

  private val ccpToCallInfo: MMap[Call, MMap[TracePartition, CallInfo]] = MMap()
  def setCallInfo(call: Call, tp: TracePartition, info: CallInfo): Unit = {
    val map = ccpToCallInfo.getOrElse(call, {
      val newMap = MMap[TracePartition, CallInfo]()
      ccpToCallInfo(call) = newMap
      newMap
    })
    map(tp) = info
  }

  def getCallInfo(call: Call, tp: TracePartition): CallInfo = {
    ccpToCallInfo
      .getOrElse(call, MMap())
      .getOrElse(tp, CallInfo(AbsState.Bot, AbsValue.Bot, AbsValue.Bot))
  }

  // control point maps to state
  private val cpToState: MMap[CFGBlock, MMap[TracePartition, AbsState]] = MMap()
  def getState(block: CFGBlock): Map[TracePartition, AbsState] =
    cpToState.getOrElse(block, {
      val newMap = MMap[TracePartition, AbsState]()
      cpToState(block) = newMap
      newMap
    }).foldLeft(Map[TracePartition, AbsState]())(_ + _)
  def getState(cp: ControlPoint): AbsState = {
    val block = cp.block
    val tp = cp.tracePartition
    getState(block).getOrElse(tp, AbsState.Bot)
  }
  def setState(cp: ControlPoint, state: AbsState): Unit = {
    val block = cp.block
    val tp = cp.tracePartition
    val map = cpToState.getOrElse(block, {
      val newMap = MMap[TracePartition, AbsState]()
      cpToState(block) = newMap
      newMap
    })
    if (state.isBottom) map -= tp
    else map(tp) = state
  }

  type OutCtxtMap = Map[CFGBlock, Set[LoopContext]]
  private var outCtxtMap: OutCtxtMap = Map()
  def addOutCtxt(block: CFGBlock, ctxt: LoopContext): Unit =
    outCtxtMap += block -> (getOutCtxtSet(block) + ctxt)
  def getOutCtxtSet(block: CFGBlock): Set[LoopContext] =
    outCtxtMap.getOrElse(block, Set())

  type IPSucc = Map[ControlPoint, EdgeData]
  type IPSuccMap = Map[ControlPoint, IPSucc]
  private var ipSuccMap: IPSuccMap = Map()
  def getAllIPSucc: IPSuccMap = ipSuccMap
  def setAllIPSucc(newMap: IPSuccMap): Unit = { ipSuccMap = newMap }
  def getInterProcSucc(cp: ControlPoint): Option[IPSucc] = ipSuccMap.get(cp)

  // Adds inter-procedural call edge from call-block cp1 to entry-block cp2.
  // Edge label ctx records callee context, which is joined if the edge existed already.
  def addIPEdge(cp1: ControlPoint, cp2: ControlPoint, data: EdgeData): Unit = {
    val updatedSuccMap = ipSuccMap.get(cp1) match {
      case None => Map(cp2 -> data)
      case Some(map2) => map2.get(cp2) match {
        case None =>
          map2 + (cp2 -> data)
        case Some(oldData) =>
          map2 + (cp2 -> (data ⊔ oldData))
      }
    }
    ipSuccMap += (cp1 -> updatedSuccMap)
  }

  def E(cp1: ControlPoint, cp2: ControlPoint, data: EdgeData, st: AbsState): AbsState = {
    (cp1.block, cp2.block) match {
      case (_, Entry(f)) => st.context match {
        case _ if st.context.isBottom => AbsState.Bot
        case ctx1: AbsContext => {
          val objEnv = data.env.record.decEnvRec.GetBindingValue("@scope") match {
            case (value, _) => AbsLexEnv.NewDeclarativeEnvironment(value.locset)
          }
          val (envRec, _) = data.env.record.decEnvRec.DeleteBinding("@scope")
          val ctx2 = ctx1.subsPureLocal(data.env.copy(record = envRec))
          val ctx3 = data.env.outer.foldLeft[AbsContext](AbsContext.Bot)((hi, locEnv) => {
            hi ⊔ ctx2.update(locEnv, objEnv)
          })
          st.copy(context = ctx3.setThisBinding(data.thisBinding))
            .setAllocLocSet(data.allocs)
        }
      }
      case (Exit(_), _) if st.context.isBottom => AbsState.Bot
      case (Exit(f1), acall @ AfterCall(f2, retVar, call)) =>
        val call = acall.call
        val params = f1.argVars
        val info = getCallInfo(call, cp2.tracePartition)
        val state =
          if (RecencyMode) {
            st.afterCall(info)
          } else st
        val (ctx1, allocs1) = (state.context, state.allocs)
        val EdgeData(allocs2, env1, thisBinding) = data.fix(allocs1)

        if (allocs2.isBottom) AbsState.Bot
        else {
          val localEnv = ctx1.pureLocal
          val (returnV, _) = localEnv.record.decEnvRec.GetBindingValue("@return")
          val ctx2 = ctx1.subsPureLocal(env1)
          val newSt = state.copy(context = ctx2.setThisBinding(thisBinding))
            .setAllocLocSet(allocs2)
          newSt.varStore(retVar, returnV)
        }
      case (ExitExc(_), _) if st.context.isBottom => AbsState.Bot
      case (ExitExc(_), _) if st.allocs.isBottom => AbsState.Bot
      case (ExitExc(f1), acatch @ AfterCatch(_, _)) =>
        val call = acatch.call
        val params = f1.argVars
        val info = getCallInfo(call, cp2.tracePartition)
        val state =
          if (RecencyMode) {
            st.afterCall(info)
          } else st
        val (ctx1, c1) = (state.context, state.allocs)
        val EdgeData(c2, envL, thisBinding) = data.fix(c1)
        val env1 = envL.record.decEnvRec
        if (c2.isBottom) AbsState.Bot
        else {
          val localEnv = ctx1.pureLocal
          val (excValue, _) = localEnv.record.decEnvRec.GetBindingValue("@exception")
          val (oldExcAllValue, _) = env1.GetBindingValue("@exception_all")
          val (env2, _) = env1.SetMutableBinding("@exception", excValue)
          val (env3, _) = env2.SetMutableBinding("@exception_all", excValue ⊔ oldExcAllValue)
          val ctx2 = ctx1.subsPureLocal(envL.copy(record = env3))
          state.copy(context = ctx2.setThisBinding(thisBinding))
            .setAllocLocSet(c2)
        }
      case _ => st
    }
  }

  def C(cp: ControlPoint, st: AbsState): (AbsState, AbsState) = {
    if (st.isBottom) (AbsState.Bot, AbsState.Bot)
    else {
      val h = st.heap
      val ctx = st.context
      val allocs = st.allocs
      cp.block match {
        case Entry(_) => {
          val fun = cp.block.func
          val xArgVars = fun.argVars
          val xLocalVars = fun.localVars
          val localEnv = ctx.pureLocal
          val (argV, _) = localEnv.record.decEnvRec.GetBindingValue(fun.argumentsName)
          val (nSt, _) = xArgVars.foldLeft((st, 0))((res, x) => {
            val (iSt, i) = res
            val vi = argV.locset.foldLeft(AbsValue.Bot)((vk, lArg) => {
              vk ⊔ iSt.heap.get(lArg).Get(i.toString, iSt.heap)
            })
            (iSt.createMutableBinding(
              x,
              vi
            ), i + 1)
          })
          val newSt = xLocalVars.foldLeft(nSt)((jSt, x) => {
            val undefV = AbsValue(Undef)
            jSt.createMutableBinding(x, undefV)
          })
          (newSt, AbsState.Bot)
        }
        case (call: Call) =>
          val (thisVal, argVal, resSt, resExcSt) = internalCI(cp, call.callInst, st, AbsState.Bot)
          setCallInfo(call, cp.tracePartition, CallInfo(resSt, thisVal, argVal))
          (resSt, resExcSt)
        case block: NormalBlock =>
          block.getInsts.foldRight((st, AbsState.Bot))((inst, states) => {
            val (oldSt, oldExcSt) = states
            I(cp, inst, oldSt, oldExcSt)
          })
        case _ => (st, AbsState.Bot)
      }
    }
  }

  def I(cp: ControlPoint, i: CFGNormalInst, st: AbsState, excSt: AbsState): (AbsState, AbsState) = {
    val tp = cp.tracePartition
    i match {
      case _ if st.isBottom => (AbsState.Bot, excSt)
      case CFGAlloc(_, _, x, e, newASite) => {
        val objProtoSingleton = LocSet(OBJ_PROTO_LOC)
        val loc = Loc(newASite, tp)
        val st1 = st.alloc(loc)
        val (vLocSet, excSet) = e match {
          case None => (objProtoSingleton, ExcSetEmpty)
          case Some(proto) => {
            val (v, es) = V(proto, st1)
            if (!v.pvalue.isBottom)
              (v.locset + OBJ_PROTO_LOC, es)
            else
              (v.locset, es)
          }
        }
        val h2 = st1.heap.update(loc, AbsObj.newObject(vLocSet))
        val newSt = st1.copy(heap = h2).varStore(x, AbsValue(loc))
        val newExcSt = st.raiseException(excSet)
        val s1 = excSt ⊔ newExcSt
        (newSt, s1)
      }
      case CFGAllocArray(_, _, x, n, newASite) => {
        val loc = Loc(newASite, tp)
        val st1 = st.alloc(loc)
        val np = AbsNum(n.toInt)
        val h2 = st1.heap.update(loc, AbsObj.newArrayObject(np))
        val newSt = st1.copy(heap = h2).varStore(x, AbsValue(loc))
        (newSt, excSt)
      }
      case CFGAllocArg(_, _, x, n, newASite) => {
        val loc = Loc(newASite, tp)
        val st1 = st.alloc(loc)
        val absN = AbsNum(n.toInt)
        val h2 = st1.heap.update(loc, AbsObj.newArgObject(absN))
        val newSt = st1.copy(heap = h2).varStore(x, AbsValue(loc))
        (newSt, excSt)
      }
      case CFGEnterCode(_, _, x, e) => {
        val (v, excSet) = V(e, st)
        val thisVal = AbsValue(v.getThis(st.heap))
        val st1 =
          if (!v.isBottom) st.varStore(x, thisVal)
          else AbsState.Bot
        val newExcSt = st.raiseException(excSet)
        (st1, excSt ⊔ newExcSt)
      }
      case CFGExprStmt(_, _, x, e) => {
        val (v, excSet) = V(e, st)
        val st1 =
          if (!v.isBottom) st.varStore(x, v)
          else AbsState.Bot
        val newExcSt = st.raiseException(excSet)
        (st1, excSt ⊔ newExcSt)
      }
      case CFGDelete(_, _, x1, CFGVarRef(_, x2)) => {
        val baseV = st.lookupBase(x2)
        val undefB = baseV.pvalue.undefval.fold(AB)(_ => AT)
        val (st1, locB) =
          baseV.locset.foldLeft[(AbsState, AbsBool)](AbsState.Bot, AB)((res, baseLoc) => {
            val (tmpState, tmpB) = res
            val (delState, delB) = st.delete(baseLoc, x2.text)
            (tmpState ⊔ delState, tmpB ⊔ delB)
          })
        val st2 = st1.varStore(x1, locB ⊔ undefB)
        (st2, excSt)
      }
      case CFGDelete(_, _, x1, expr) => {
        val (v, excSet) = V(expr, st)
        val st1 =
          if (!v.isBottom) {
            val trueVal = AbsValue(AT)
            st.varStore(x1, trueVal)
          } else AbsState.Bot
        val newExcSt = st.raiseException(excSet)
        (st1, excSt ⊔ newExcSt)
      }
      case CFGDeleteProp(_, _, lhs, obj, index) => {
        // locSet must not be empty because obj is coming through <>toObject.
        val (value, _) = V(obj, st)
        val locSet = value.locset
        val (v, excSet) = V(index, st)
        val absStrSet =
          if (v.isBottom) Set[AbsStr]()
          else TypeConversionHelper.ToPrimitive(v, st.heap).toStringSet
        val (h1, b) = locSet.foldLeft[(AbsHeap, AbsBool)](AbsHeap.Bot, AB)((res1, l) => {
          val (tmpHeap1, tmpB1) = res1
          absStrSet.foldLeft((tmpHeap1, tmpB1))((res2, s) => {
            val (tmpHeap2, tmpB2) = res2
            val (delHeap, delB) = st.heap.delete(l, s)
            (tmpHeap2 ⊔ delHeap, tmpB2 ⊔ delB)
          })
        })
        val st1 = st.copy(heap = h1)
        val st2 =
          if (st1.isBottom) AbsState.Bot
          else {
            st1.varStore(lhs, AbsValue(b))
          }
        val newExcSt = st.raiseException(excSet)
        (st2, excSt ⊔ newExcSt)
      }
      case CFGStore(_, block, obj, index, rhs) => {
        // locSet must not be empty because obj is coming through <>toObject.
        val (value, _) = V(obj, st)
        val locSet = value.locset

        val (idxV, excSetIdx) = V(index, st)
        val (vRhs, esRhs) = V(rhs, st)

        val (heap1, excSet1) =
          (idxV, vRhs) match {
            case (v, _) if v.isBottom => (AbsHeap.Bot, excSetIdx)
            case (_, v) if v.isBottom => (AbsHeap.Bot, excSetIdx ++ esRhs)
            case _ =>
              // iterate over set of strings for index
              val absStrSet = TypeConversionHelper.ToPrimitive(idxV, st.heap).toStringSet
              absStrSet.foldLeft[(AbsHeap, Set[Exception])]((AbsHeap.Bot, excSetIdx ++ esRhs))((res1, absStr) => {
                val (tmpHeap1, tmpExcSet1) = res1
                val (tmpHeap2, tmpExcSet2) = Helper.storeHelp(locSet, absStr, vRhs, st.heap)
                (tmpHeap1 ⊔ tmpHeap2, tmpExcSet1 ++ tmpExcSet2)
              })
          }

        val newExcSt = st.raiseException(excSet1)
        (st.copy(heap = heap1), excSt ⊔ newExcSt)
      }
      case CFGStoreStringIdx(_, block, obj, strIdx, rhs) => {
        // locSet must not be empty because obj is coming through <>toObject.
        val (value, _) = V(obj, st)
        val locSet = value.locset
        val (vRhs, esRhs) = V(rhs, st)

        val (heap1, excSet1) =
          (strIdx, vRhs) match {
            case (_, v) if v.isBottom => (AbsHeap.Bot, esRhs)
            case (EJSString(str), v) =>
              val absStr = AbsStr(str)
              val (tmpHeap2, tmpExcSet2) = Helper.storeHelp(locSet, absStr, vRhs, st.heap)
              (tmpHeap2, tmpExcSet2 ++ esRhs)
          }

        val newExcSt = st.raiseException(excSet1)
        (st.copy(heap = heap1), excSt ⊔ newExcSt)
      }
      case CFGFunExpr(_, block, lhs, None, f, aNew1, aNew2, None) => {
        //Recency Abstraction
        val loc1 = Loc(aNew1, tp)
        val loc2 = Loc(aNew2, tp)
        val st1 = st.alloc(loc1)
        val st2 = st1.alloc(loc2)
        val oNew = AbsObj.newObject(OBJ_PROTO_LOC)

        val n = AbsNum(f.argVars.length)
        val localEnv = st2.context.pureLocal
        val h3 = st2.heap.update(loc1, AbsObj.newFunctionObject(f.id, localEnv.outer, loc2, n))

        val fVal = AbsValue(loc1)
        val h4 = h3.update(loc2, oNew.update("constructor", AbsDataProp(fVal, AT, AF, AT)))

        val newSt = st2.copy(heap = h4).varStore(lhs, fVal)
        (newSt, excSt)
      }
      case CFGFunExpr(_, block, lhs, Some(name), f, aNew1, aNew2, Some(aNew3)) => {
        // Recency Abstraction
        val loc1 = Loc(aNew1, tp)
        val loc2 = Loc(aNew2, tp)
        val loc3 = Loc(aNew3, tp)
        val st1 = st.alloc(loc1)
        val st2 = st1.alloc(loc2)
        val st3 = st2.alloc(loc3)

        val oNew = AbsObj.newObject(OBJ_PROTO_LOC)
        val n = AbsNum(f.argVars.length)
        val fObjValue = AbsValue(loc3)
        val h4 = st3.heap.update(loc1, AbsObj.newFunctionObject(f.id, fObjValue, loc2, n))

        val fVal = AbsValue(loc1)
        val h5 = h4.update(loc2, oNew.update("constructor", AbsDataProp(fVal, AT, AF, AT)))

        val localEnv = st3.context.pureLocal
        val oEnv = AbsLexEnv.NewDeclarativeEnvironment(localEnv.outer)
        val oEnvRec2 = oEnv.record.decEnvRec
          .CreateImmutableBinding(name.text)
          .InitializeImmutableBinding(name.text, fVal)
        val newCtx = st3.context.update(loc3, oEnv.copy(record = oEnvRec2))
        val newSt = AbsState(h5, newCtx, st3.allocs).varStore(lhs, fVal)
        (newSt, excSt)
      }
      case CFGAssert(_, _, expr, _) => B(expr, st, excSt)
      case CFGCatch(_, _, x) => {
        val localEnv = st.context.pureLocal
        val (excSetV, _) = localEnv.record.decEnvRec.GetBindingValue("@exception_all")
        val (excV, _) = localEnv.record.decEnvRec.GetBindingValue("@exception")
        val st1 = st.createMutableBinding(x, excV)
        val env = st1.context.pureLocal
        val (newEnv, _) = env.record.decEnvRec.SetMutableBinding("@exception", excSetV)
        val newCtx = st1.context.subsPureLocal(env.copy(record = newEnv))
        val newSt = st1.copy(context = newCtx)
        (newSt, AbsState.Bot)
      }
      case CFGReturn(_, _, Some(expr)) => {
        val (v, excSet) = V(expr, st)
        val ctx1 =
          if (!v.isBottom) {
            val localEnv = st.context.pureLocal
            val (localEnv2, _) = localEnv.record.decEnvRec.SetMutableBinding("@return", v)
            st.context.subsPureLocal(localEnv.copy(record = localEnv2))
          } else AbsContext.Bot
        val newExcSt = st.raiseException(excSet)
        (st.copy(context = ctx1), excSt ⊔ newExcSt)
      }
      case CFGReturn(_, _, None) => {
        val localEnv = st.context.pureLocal
        val (localEnv2, _) = localEnv.record.decEnvRec.SetMutableBinding("@return", AbsUndef.Top)
        val ctx1 = st.context.subsPureLocal(localEnv.copy(record = localEnv2))
        val newSt = st.copy(context = ctx1)
        (newSt, excSt)
      }
      case CFGThrow(_, _, expr) => {
        val (v, excSet) = V(expr, st)
        val localEnv = st.context.pureLocal
        val (excSetV, _) = localEnv.record.decEnvRec.GetBindingValue("@exception_all")
        val (newEnv, _) = localEnv.record.decEnvRec.SetMutableBinding("@exception", v)
        val (newEnv2, _) = newEnv.SetMutableBinding("@exception_all", v ⊔ excSetV)
        val (newEnv3, _) = newEnv2
          .CreateMutableBinding("@return").fold(newEnv2)((e: AbsDecEnvRec) => e)
          .SetMutableBinding("@return", AbsUndef.Top)
        val ctx1 = st.context.subsPureLocal(localEnv.copy(record = newEnv3))
        val newExcSt = st.raiseException(excSet)

        (AbsState.Bot, excSt ⊔ st.copy(context = ctx1) ⊔ newExcSt)
      }
      case CFGInternalCall(ir, _, lhs, name, arguments, loc) =>
        IC(cp, ir, lhs, name, arguments, loc, st, excSt)
      case CFGNoOp(_, _, _) => (st, excSt)
    }
  }

  // internal API value
  def getInternalValue(name: String): Option[AbsValue] = name match {
    case (NodeUtil.INTERNAL_TOP) => Some(AbsValue.Top)
    case (NodeUtil.INTERNAL_UINT) => Some(AbsNum.UInt)
    case (NodeUtil.INTERNAL_NUINT) => Some(AbsNum.NUInt)
    case (NodeUtil.INTERNAL_GLOBAL) => Some(AbsValue(GLOBAL_LOC))
    case (NodeUtil.INTERNAL_BOOL_TOP) => Some(AbsBool.Top)
    case (NodeUtil.INTERNAL_NUM_TOP) => Some(AbsNum.Top)
    case (NodeUtil.INTERNAL_STR_TOP) => Some(AbsStr.Top)

    case (NodeUtil.INTERNAL_EVAL_ERR) => Some(EVAL_ERROR_LOC)
    case (NodeUtil.INTERNAL_RANGE_ERR) => Some(RANGE_ERROR_LOC)
    case (NodeUtil.INTERNAL_REF_ERR) => Some(REF_ERROR_LOC)
    case (NodeUtil.INTERNAL_SYNTAX_ERR) => Some(SYNTAX_ERROR_LOC)
    case (NodeUtil.INTERNAL_TYPE_ERR) => Some(TYPE_ERROR_LOC)
    case (NodeUtil.INTERNAL_URI_ERR) => Some(URI_ERROR_LOC)
    case (NodeUtil.INTERNAL_EVAL_ERR_PROTO) => Some(EVAL_ERROR_PROTO_LOC)
    case (NodeUtil.INTERNAL_RANGE_ERR_PROTO) => Some(RANGE_ERROR_PROTO_LOC)
    case (NodeUtil.INTERNAL_REF_ERR_PROTO) => Some(REF_ERROR_PROTO_LOC)
    case (NodeUtil.INTERNAL_SYNTAX_ERR_PROTO) => Some(SYNTAX_ERROR_PROTO_LOC)
    case (NodeUtil.INTERNAL_TYPE_ERR_PROTO) => Some(TYPE_ERROR_PROTO_LOC)
    case (NodeUtil.INTERNAL_URI_ERR_PROTO) => Some(URI_ERROR_PROTO_LOC)
    case (NodeUtil.INTERNAL_ERR_PROTO) => Some(ERROR_PROTO_LOC)
    case (NodeUtil.INTERNAL_OBJ_CONST) => Some(OBJ_LOC)
    case (NodeUtil.INTERNAL_ARRAY_CONST) => Some(ARR_LOC)
    case _ => None
  }

  // internal API call
  // CFGInternalCall(ir, _, lhs, name, arguments, loc)
  def IC(
    cp: ControlPoint, ir: IRNode, lhs: CFGId, name: String, args: List[CFGExpr],
    loc: Option[AllocSite], st: AbsState, excSt: AbsState
  ): (AbsState, AbsState) = {
    val tp = cp.tracePartition
    (name, args, loc) match {
      case (NodeUtil.INTERNAL_PRINT, List(expr), None) => {
        val (v, excSet) = V(expr, st)
        println(s"[DEBUG] $cp")
        println(s"        expression: $expr")
        println(s"        exceptions: $excSet")
        println(s"        pvalue    : ${v.pvalue}")
        println(s"        objects:")
        v.locset.foreach(loc => println(st.heap.toStringLoc(loc).get))
        (st, excSt)
      }
      case (NodeUtil.INTERNAL_NOT_YET_IMPLEMENTED, List(expr), None) => {
        val (v, excSet) = V(expr, st);
        println(s"[NotYetImplemented] $v")
        println(s"* Sensitivity: ")
        cp.tracePartition.toStringList.foreach(println)
        (st, excSt)
      }
      case (NodeUtil.INTERNAL_CHAR_CODE, List(expr), None) => {
        val (v, excSet) = V(expr, st)
        val numval = v.pvalue.strval.gamma match {
          case ConFin(strset) => AbsNum(strset.map {
            case Str(str) => Num(str(0).toInt)
          })
          case ConInf => AbsNum.UInt
        }
        val newSt = st.varStore(lhs, AbsValue(numval))
        val newExcSt = st.raiseException(excSet)
        (newSt, excSt ⊔ newExcSt)
      }
      case (NodeUtil.INTERNAL_CLASS, List(exprO, exprP), None) => {
        val (v, excSetO) = V(exprO, st)
        val (p, excSetP) = V(exprP, st)
        val newH = v.locset.foldLeft(st.heap) {
          case (h, loc) => {
            val obj = st.heap.get(loc)
            val newObj = obj.update(IClass, AbsIValue(p))
            h.update(loc, newObj)
          }
        }
        val newSt = st.copy(heap = newH).varStore(lhs, p)
        val newExcSt = st.raiseException(excSetO ++ excSetP)
        (newSt, excSt ⊔ newExcSt)
      }
      case (NodeUtil.INTERNAL_CLASS, List(expr), None) => {
        val (v, excSet) = V(expr, st)
        val obj = st.heap.get(v.locset)
        val className = obj(IClass).value
        val st1 =
          if (!v.isBottom) st.varStore(lhs, className)
          else AbsState.Bot

        val newExcSt = st.raiseException(excSet)
        (st1, excSt ⊔ newExcSt)
      }
      case (NodeUtil.INTERNAL_PRIM_VAL, List(exprO, exprP), None) => {
        val (v, excSetO) = V(exprO, st)
        val (p, excSetP) = V(exprP, st)
        val newH = v.locset.foldLeft(st.heap) {
          case (h, loc) => {
            val obj = st.heap.get(loc)
            val newObj = obj.update(IPrimitiveValue, AbsIValue(p))
            h.update(loc, newObj)
          }
        }
        val newSt = st.copy(heap = newH).varStore(lhs, p)
        val newExcSt = st.raiseException(excSetO ++ excSetP)
        (newSt, excSt ⊔ newExcSt)
      }
      case (NodeUtil.INTERNAL_PRIM_VAL, List(expr), None) => {
        val (v, excSet) = V(expr, st)
        val obj = st.heap.get(v.locset)
        val value = obj(IPrimitiveValue).value
        val st1 =
          if (!v.isBottom) st.varStore(lhs, value)
          else AbsState.Bot

        val newExcSt = st.raiseException(excSet)
        (st1, excSt ⊔ newExcSt)
      }
      case (NodeUtil.INTERNAL_PROTO, List(exprO, exprP), None) => {
        val (v, excSetO) = V(exprO, st)
        val (p, excSetP) = V(exprP, st)
        val newH = v.locset.foldLeft(st.heap) {
          case (h, loc) => {
            val obj = st.heap.get(loc)
            val newObj = obj.update(IPrototype, AbsIValue(p))
            h.update(loc, newObj)
          }
        }
        val newSt = st.copy(heap = newH).varStore(lhs, p)
        val newExcSt = st.raiseException(excSetO ++ excSetP)
        (newSt, excSt ⊔ newExcSt)
      }
      case (NodeUtil.INTERNAL_PROTO, List(expr), None) => {
        val (v, excSet) = V(expr, st)
        val obj = st.heap.get(v.locset)
        val value = obj(IPrototype).value
        val st1 =
          if (!v.isBottom) st.varStore(lhs, value)
          else AbsState.Bot

        val newExcSt = st.raiseException(excSet)
        (st1, excSt ⊔ newExcSt)
      }
      case (NodeUtil.INTERNAL_EXTENSIBLE, List(exprO, exprP), None) => {
        val (v, excSetO) = V(exprO, st)
        val (p, excSetP) = V(exprP, st)
        val newH = v.locset.foldLeft(st.heap) {
          case (h, loc) => {
            val obj = st.heap.get(loc)
            val newObj = obj.update(IExtensible, AbsIValue(p))
            h.update(loc, newObj)
          }
        }
        val newSt = st.copy(heap = newH).varStore(lhs, p)
        val newExcSt = st.raiseException(excSetO ++ excSetP)
        (newSt, excSt ⊔ newExcSt)
      }
      case (NodeUtil.INTERNAL_EXTENSIBLE, List(expr), None) => {
        val (v, excSet) = V(expr, st)
        val obj = st.heap.get(v.locset)
        val value = obj(IExtensible).value
        val st1 =
          if (!v.isBottom) st.varStore(lhs, value)
          else AbsState.Bot

        val newExcSt = st.raiseException(excSet)
        (st1, excSt ⊔ newExcSt)
      }
      case (NodeUtil.INTERNAL_GET_BASE, List(CFGVarRef(_, x2)), None) => {
        val baseV = st.lookupBase(x2)
        val st1 = st.varStore(lhs, baseV)
        (st1, excSt)
      }
      case (NodeUtil.INTERNAL_GET_OWN_PROP, List(exprO, exprP), Some(aNew)) => {
        val (v, excSetO) = V(exprO, st)
        val (p, excSetP) = V(exprP, st)
        val obj = st.heap.get(v.locset)
        val name = TypeConversionHelper.ToString(p)
        val (desc, undef) = obj.GetOwnProperty(name)
        val (retSt, retV, excSet) = if (!desc.isBottom) {
          val (descObj, excSet) = AbsObj.FromPropertyDescriptor(st.heap, desc)
          val descLoc = Loc(aNew, tp)
          val state = st.alloc(descLoc)
          val retH = state.heap.update(descLoc, descObj.alloc(aNew))
          val retV = AbsValue(undef, LocSet(descLoc))
          (state.copy(heap = retH), retV, excSet)
        } else (st, AbsValue(undef), ExcSetEmpty)
        val newSt = retSt.varStore(lhs, retV)
        val newExcSt = st.raiseException(excSetO ++ excSetP ++ excSet)
        (newSt, excSt ⊔ newExcSt)
      }
      case (NodeUtil.INTERNAL_DEF_OWN_PROP, List(exprO, exprP, exprA), None) => {
        val h = st.heap
        val (objV, excSetO) = V(exprO, st)
        val (propV, excSetP) = V(exprP, st)
        val (attrV, excSetA) = V(exprA, st)

        val name = propV.pvalue.strval
        // ToPropertyDescriptor ( Obj )
        // 1. If Type(Obj) is not Object throw a TypeError exception.
        val excSet =
          if (attrV.pvalue.isBottom) ExcSetEmpty
          else Set(TypeError)
        val attr = h.get(attrV.locset)
        val desc = AbsDesc.ToPropertyDescriptor(attr, h)
        val (retH, retExcSet) = objV.locset.foldLeft((h, excSet ++ excSetO ++ excSetP ++ excSetA)) {
          case ((heap, e), loc) => {
            val obj = heap.get(loc)
            val (retObj, _, newExcSet) = obj.DefineOwnProperty(name, desc, true, h)
            val retH = heap.update(loc, retObj)
            (retH, e ++ newExcSet)
          }
        }
        val retSt = st.copy(heap = retH).varStore(lhs, AbsValue(objV.locset))
        val excSt = st.raiseException(retExcSet)
        (retSt, excSt)
      }
      case (NodeUtil.INTERNAL_TO_PRIM, List(expr), None) => {
        val (v, excSet) = V(expr, st)
        val st1 =
          if (!v.isBottom) st.varStore(lhs, AbsValue(TypeConversionHelper.ToPrimitive(v)))
          else AbsState.Bot

        val newExcSt = st.raiseException(excSet)
        (st1, excSt ⊔ newExcSt)
      }
      case (NodeUtil.INTERNAL_TO_BOOL, List(expr), None) => {
        val (v, excSet) = V(expr, st)
        val st1 =
          if (!v.isBottom) st.varStore(lhs, AbsValue(TypeConversionHelper.ToBoolean(v)))
          else AbsState.Bot

        val newExcSt = st.raiseException(excSet)
        (st1, excSt ⊔ newExcSt)
      }
      case (NodeUtil.INTERNAL_TO_NUM, List(expr), None) => {
        val (v, excSet) = V(expr, st)
        val st1 =
          if (!v.isBottom) st.varStore(lhs, AbsValue(TypeConversionHelper.ToNumber(v, st.heap)))
          else AbsState.Bot

        val newExcSt = st.raiseException(excSet)
        (st1, excSt ⊔ newExcSt)
      }
      case (NodeUtil.INTERNAL_TO_INT, List(expr), None) => {
        val (v, excSet) = V(expr, st)
        val st1 =
          if (!v.isBottom) st.varStore(lhs, AbsValue(TypeConversionHelper.ToInteger(v, st.heap)))
          else AbsState.Bot

        val newExcSt = st.raiseException(excSet)
        (st1, excSt ⊔ newExcSt)
      }
      case (NodeUtil.INTERNAL_TO_UINT_32, List(expr), None) => {
        val (v, excSet) = V(expr, st)
        val st1 =
          if (!v.isBottom) st.varStore(lhs, AbsValue(TypeConversionHelper.ToUint32(v, st.heap)))
          else AbsState.Bot

        val newExcSt = st.raiseException(excSet)
        (st1, excSt ⊔ newExcSt)
      }
      case (NodeUtil.INTERNAL_TO_UINT_16, List(expr), None) => {
        val (v, excSet) = V(expr, st)
        val st1 =
          if (!v.isBottom) st.varStore(lhs, AbsValue(TypeConversionHelper.ToUint16(v, st.heap)))
          else AbsState.Bot

<<<<<<< HEAD
        val newExcSt = st.raiseException(excSet)
        (st1, excSt ⊔ newExcSt)
      }
      case (NodeUtil.INTERNAL_TO_STR, List(expr), None) => {
        val (v, excSet) = V(expr, st)
        val st1 =
          if (!v.isBottom) st.varStore(lhs, AbsValue(TypeConversionHelper.ToString(v, st.heap)))
          else AbsState.Bot

        val newExcSt = st.raiseException(excSet)
        (st1, excSt ⊔ newExcSt)
      }
      case (NodeUtil.INTERNAL_TO_OBJ, List(expr), Some(aNew)) => {
        val (v, excSet1) = V(expr, st)
        val (newSt, newExcSet) =
          if (v.isBottom) {
            (AbsState.Bot, excSet1)
          } else {
            val (v1, st1, excSet2) = TypeConversionHelper.ToObject(tp, v, st, aNew)
            val st2 =
              if (!v1.isBottom) st1.varStore(lhs, v1)
              else AbsState.Bot
            (st2, excSet1 ++ excSet2)
          }
        val newExcSt = st.raiseException(newExcSet)
        (newSt, excSt ⊔ newExcSt)
      }
      case (NodeUtil.INTERNAL_IS_CALLABLE, List(expr), None) => {
        val (v, excSet) = V(expr, st)
        val st1 =
          if (!v.isBottom) st.varStore(lhs, AbsValue(TypeConversionHelper.IsCallable(v, st.heap)))
          else AbsState.Bot

        val newExcSt = st.raiseException(excSet)
        (st1, excSt ⊔ newExcSt)
      }
      case (NodeUtil.INTERNAL_SAME_VALUE, List(left, right), None) => {
        val (l, excSet1) = V(left, st)
        val (r, excSet2) = V(right, st)
        val st1 =
          if (!l.isBottom && !r.isBottom) {
            st.varStore(lhs, AbsValue(TypeConversionHelper.SameValue(st.heap, l, r)))
          } else AbsState.Bot

        val newExcSt = st.raiseException(excSet1 ++ excSet2)
        (st1, excSt ⊔ newExcSt)
      }
      case (NodeUtil.INTERNAL_GET_OWN_PROP_NAMES, List(expr), Some(aNew)) => {
        val h = st.heap
        val arrASite = aNew
        val (objV, excSet1) = V(expr, st)
        // 1. If Type(O) is not Object throw a TypeError exception.
        val excSet2: Set[Exception] =
          if (objV.pvalue.isBottom) ExcSetEmpty
          else Set(TypeError)

        // 2. Let array be the result of creating a new Array object.
        // (XXX: we assign the length of the Array object as the number of properties)
        val uint = "(0|[1-9][0-9]*)".r
        def toUInt(str: String): Option[Int] = str match {
          case uint(n) => Some(n.toInt)
          case _ => None
        }
        val uintFirst: (String, String) => Boolean = (l, r) => (toUInt(l), toUInt(r)) match {
          case (Some(l), Some(r)) => l < r
          case (Some(_), _) => true
          case (_, Some(_)) => false
          case _ => l < r
        }
        val (obj, resExcSt) = objV.locset.foldLeft(AbsObj.Bot, excSet1 ++ excSet2) {
          case ((o, es), loc) => h.get(loc).collectKeySet match {
            case ConInf => (AbsObj.Top, es)
            case ConFin(set) => {
              val array = AbsObj.newArrayObject(AbsNum(set.size))
              val AT = (AbsBool.True, AbsAbsent.Bot)
              // 3. For each named own property P of O (with index n started from 0)
              //   a. Let name be the String value that is the name of P.
              val (obj, resExcSt) = set.toSeq.sortWith(uintFirst).zipWithIndex.foldLeft((array, es)) {
                case ((arr, es), (key, n)) => {
                  val desc = AbsDesc((AbsValue(AbsStr(key)), AbsAbsent.Bot), AT, AT, AT)
                  val prop = AbsStr(n.toString)
                  // b. Call the [[DefineOwnProperty]] internal method of array with arguments
                  //    ToString(n), the PropertyDescriptor {[[Value]]: name, [[Writable]]:
                  //    true, [[Enumerable]]: true, [[Configurable]]:true}, and false.
                  val (newArr, _, excSet) = arr.DefineOwnProperty(prop, desc, false, h)
                  (newArr, es ++ excSet)
                }
              }
              (o ⊔ obj, resExcSt)
            }
          }
        }

        val excSt = st.raiseException(resExcSt)

        // 5. Return array.
        obj.isBottom match {
          case true => (AbsState.Bot, excSt)
          case false => {
            val arrLoc = Loc(arrASite, tp)
            val state = st.alloc(arrLoc)
            val retHeap = state.heap.update(arrLoc, obj.alloc(arrLoc))
            val excSt = state.raiseException(resExcSt)
            val st2 = state.copy(heap = retHeap)
            val retSt = st2.varStore(lhs, AbsValue(arrLoc))

            (retSt, excSt)
          }
        }
=======
      val newExcSt = st.raiseException(excSet)
      (st1, excSt + newExcSt)
    }
    case (NodeUtil.INTERNAL_SAME_VALUE, List(left, right), None) => {
      val (l, excSet1) = V(left, st)
      val (r, excSet2) = V(right, st)
      val st1 =
        if (!l.isBottom && !r.isBottom) {
          st.varStore(lhs, AbsValue(TypeConversionHelper.SameValue(st.heap, l, r)))
        } else AbsState.Bot

      val newExcSt = st.raiseException(excSet1 ++ excSet2)
      (st1, excSt + newExcSt)
    }
    case (NodeUtil.INTERNAL_GET_OWN_PROP_NAMES, List(expr), Some(aNew)) => {
      val h = st.heap
      val (objV, excSet1) = V(expr, st)
      val obj = h.get(objV.locset)

      val keyStr = obj.abstractKeySet match {
        case ConInf() => AbsString.Top
        case ConFin(set) => set.foldLeft(AbsString.Bot)(_ + _)
      }

      // 1. If Type(O) is not Object throw a TypeError exception.
      val excSet: Set[Exception] =
        if (objV.pvalue.isBottom) ExcSetEmpty
        else HashSet(TypeError)

      val AT = (AbsBool.True, AbsAbsent.Bot)
      val name = AbsValue(AbsPValue(strval = keyStr))
      val desc = AbsDesc((name, AbsAbsent.Bot), AT, AT, AT)
      val (retObj, retExcSet) = keyStr.gamma match {
        case ConFin(set) => {
          // 2. Let n be the number of own properties in O
          val n = set.size
          // 3. Let array be the result of creating a new Array object.
          val array = AbsObject.newArrayObject(AbsNumber(n))
          // 4. For each named own property P of O (with index n started from 0)
          (0 until n).foldLeft((array, ExcSetEmpty)) {
            case ((arr, e), index) => {
              // b. Call the [[DefineOwnProperty]] internal method of array with arguments ToString(n),
              //    the PropertyDescriptor {[[Value]]: name, [[Writable]]: true, [[Enumerable]]: true, [[Configurable]]:true}, and false.
              val (newArr, _, excSet) = arr.DefineOwnProperty(h, AbsString(index.toString), desc, false)
              (newArr, e ++ excSet)
            }
          }
        }
        case _ => {
          // 2. Let n be the number of own properties in O
          val n = AbsNumber.Top
          // 3. Let array be the result of creating a new Array object.
          val array = AbsObject.newArrayObject(n)
          // 4. For each named own property P of O (with index n started from 0)
          //   a. Call the [[DefineOwnProperty]] internal method of array with arguments ToString(index),
          //      the PropertyDescriptor {[[Value]]: P, [[Writable]]: true, [[Enumerable]]: true, [[Configurable]]: true}, and false.
          val (newArr, _, excSet) = array.DefineOwnProperty(h, AbsString.Number, desc, false)
          (newArr, excSet)
        }
>>>>>>> 7a6cf474
      }
      case (NodeUtil.INTERNAL_STR_OBJ, List(expr), Some(aNew)) => {
        val (v, excSet) = V(expr, st)
        val str = TypeConversionHelper.ToString(v)
        val loc = Loc(aNew, tp)
        val st1 = st.alloc(loc)
        val heap = st1.heap.update(loc, AbsObj.newStringObj(str))
        val st2 = st1.copy(heap = heap)
        val st3 =
          if (!v.isBottom) st2.varStore(lhs, AbsValue(loc))
          else AbsState.Bot
        val newExcSt = st.raiseException(excSet)
        (st3, newExcSt)
      }
      case (NodeUtil.INTERNAL_INDEX_OF, List(expr, str, pos), None) => {
        val (thisval, excSet1) = V(expr, st)
        val (strval, excSet2) = V(str, st)
        val (posval, excSet3) = V(pos, st)
        val kval = (
          thisval.pvalue.strval.gamma,
          strval.pvalue.strval.gamma,
          posval.pvalue.numval.gamma
        ) match {
            case (ConFin(thisset), ConFin(strset), ConFin(posset)) =>
              AbsNum(for (t <- thisset; s <- strset; p <- posset)
                yield Num(t.str.indexOf(s.str, p.num.toInt)))
            case _ => AbsNum.Top
          }
        val st1 = st.varStore(lhs, AbsValue(kval))
        val newExcSt = st.raiseException(excSet1 ++ excSet2 ++ excSet3)
        (st1, excSt ⊔ newExcSt)
      }
      case (NodeUtil.INTERNAL_LAST_INDEX_OF, List(expr, str, pos), None) => {
        val (thisval, excSet1) = V(expr, st)
        val (strval, excSet2) = V(str, st)
        val (posval, excSet3) = V(pos, st)
        val kval = (
          thisval.pvalue.strval.gamma,
          strval.pvalue.strval.gamma,
          posval.pvalue.numval.gamma
        ) match {
            case (ConFin(thisset), ConFin(strset), ConFin(posset)) =>
              AbsNum(for (t <- thisset; s <- strset; p <- posset)
                yield Num(t.str.lastIndexOf(s.str, p.num.toInt)))
            case _ => AbsNum.Top
          }
        val st1 = st.varStore(lhs, AbsValue(kval))
        val newExcSt = st.raiseException(excSet1 ++ excSet2 ++ excSet3)
        (st1, excSt ⊔ newExcSt)
      }
      case (NodeUtil.INTERNAL_SPLIT, List(str, sep, lim), Some(aNew)) => {
        val h = st.heap
        val arrASite = aNew
        val (strval, excSet1) = V(str, st)
        val (sepval, excSet2) = V(sep, st)
        val (limval, excSet3) = V(lim, st)
        val arr = (
          strval.pvalue.strval.gamma,
          sepval.pvalue.strval.gamma,
          limval.pvalue.numval.gamma
        ) match {
            case (ConFin(strset), ConFin(sepset), ConFin(limset)) => {
              val arrs = {
                for (s <- strset; p <- sepset; l <- limset)
                  yield s.str.split(p.str).take(l.num.toInt)
              }
              (AbsObj.Bot /: arrs) {
                case (obj, arr) => obj ⊔ ((AbsObj.newArrayObject(AbsNum(arr.length)) /: arr.zipWithIndex) {
                  case (arr, (str, idx)) => arr.update(
                    AbsStr(idx.toString),
                    AbsDataProp(DataProp(str, T, T, T))
                  )
                })
              }
            }
            case _ => AbsObj.newArrayObject(AbsNum.Top).update(AbsStr.Number, AbsDataProp.Top)
          }
        val arrLoc = Loc(arrASite, tp)
        val state = st.alloc(arrLoc)
        val retHeap = state.heap.update(arrLoc, arr.alloc(arrLoc))
        val excSt = state.raiseException(excSet1 ++ excSet2 ++ excSet3)
        val st2 = state.copy(heap = retHeap)
        val retSt = st2.varStore(lhs, AbsValue(arrLoc))

        (retSt, excSt)
      }
      case (NodeUtil.INTERNAL_SUBSTRING, List(str, from, to), None) => {
        val (strval, excSet1) = V(str, st)
        val (fromval, excSet2) = V(from, st)
        val (toval, excSet3) = V(to, st)
        val res = (
          strval.pvalue.strval.gamma,
          fromval.pvalue.numval.gamma,
          toval.pvalue.numval.gamma
        ) match {
            case (ConFin(strset), ConFin(fromset), ConFin(toset)) =>
              AbsStr(for (s <- strset; f <- fromset; t <- toset)
                yield Str(s.str.substring(f.num.toInt, t.num.toInt)))
            case _ => AbsStr.Top
          }
        val st1 = st.varStore(lhs, AbsValue(res))
        val newExcSt = st.raiseException(excSet1 ++ excSet2 ++ excSet3)
        (st1, excSt ⊔ newExcSt)
      }
      case (NodeUtil.INTERNAL_TO_LOWER_CASE, List(expr), None) => {
        val (v, excSet) = V(expr, st)
        val str = v.pvalue.strval
        val lower = AbsStr.alpha(s => Str(s.str.toLowerCase))(AbsStr)(str)
        val st1 =
          if (!v.isBottom) st.varStore(lhs, AbsValue(lower))
          else AbsState.Bot
        val newExcSt = st.raiseException(excSet)
        (st1, excSt ⊔ newExcSt)
      }
      case (NodeUtil.INTERNAL_TO_UPPER_CASE, List(expr), None) => {
        val (v, excSet) = V(expr, st)
        val str = v.pvalue.strval
        val upper = AbsStr.alpha(s => Str(s.str.toUpperCase))(AbsStr)(str)
        val st1 =
          if (!v.isBottom) st.varStore(lhs, AbsValue(upper))
          else AbsState.Bot
        val newExcSt = st.raiseException(excSet)
        (st1, excSt ⊔ newExcSt)
      }
      case (NodeUtil.INTERNAL_TRIM, List(expr), None) => {
        val (v, excSet) = V(expr, st)
        val str = v.pvalue.strval
        val trimmed = AbsStr.alpha(s => Str(s.str.trim))(AbsStr)(str)
        val st1 =
          if (!v.isBottom) st.varStore(lhs, AbsValue(trimmed))
          else AbsState.Bot
        val newExcSt = st.raiseException(excSet)
        (st1, excSt ⊔ newExcSt)
      }
      case (NodeUtil.INTERNAL_BOOL_OBJ, List(expr), Some(aNew)) => {
        val (v, excSet) = V(expr, st)
        val bool = TypeConversionHelper.ToBoolean(v)
        val loc = Loc(aNew, tp)
        val st1 = st.alloc(loc)
        val heap = st1.heap.update(loc, AbsObj.newBooleanObj(bool))
        val st2 = st1.copy(heap = heap)
        val st3 =
          if (!v.isBottom) st2.varStore(lhs, AbsValue(loc))
          else AbsState.Bot
        val newExcSt = st.raiseException(excSet)
        (st3, newExcSt)
      }
      case (NodeUtil.INTERNAL_NUM_OBJ, List(expr), Some(aNew)) => {
        val (v, excSet) = V(expr, st)
        val num = TypeConversionHelper.ToNumber(v)
        val loc = Loc(aNew, tp)
        val st1 = st.alloc(loc)
        val heap = st1.heap.update(loc, AbsObj.newNumberObj(num))
        val st2 = st1.copy(heap = heap)
        val st3 =
          if (!v.isBottom) st2.varStore(lhs, AbsValue(loc))
          else AbsState.Bot
        val newExcSt = st.raiseException(excSet)
        (st3, newExcSt)
      }
      case (NodeUtil.INTERNAL_ABS, List(expr), None) => {
        val (v, excSet) = V(expr, st)
        val resV = AbsValue(TypeConversionHelper.ToNumber(v, st.heap).abs)
        val st1 =
          if (!v.isBottom) st.varStore(lhs, resV)
          else AbsState.Bot

<<<<<<< HEAD
        val newExcSt = st.raiseException(excSet)
        (st1, excSt ⊔ newExcSt)
      }
      case (NodeUtil.INTERNAL_ACOS, List(expr), None) => {
        val (v, excSet) = V(expr, st)
        val resV = AbsValue(TypeConversionHelper.ToNumber(v, st.heap).acos)
        val st1 =
          if (!v.isBottom) st.varStore(lhs, resV)
          else AbsState.Bot

        val newExcSt = st.raiseException(excSet)
        (st1, excSt ⊔ newExcSt)
      }
      case (NodeUtil.INTERNAL_ASIN, List(expr), None) => {
        val (v, excSet) = V(expr, st)
        val resV = AbsValue(TypeConversionHelper.ToNumber(v, st.heap).asin)
        val st1 =
          if (!v.isBottom) st.varStore(lhs, resV)
          else AbsState.Bot
=======
      // 5. Return array.
      val arrLoc = Loc(aNew)
      val st1 = st.oldify(arrLoc)
      val retH = st1.heap.update(arrLoc, retObj.oldify(arrLoc))
      val excSt = st1.raiseException(excSet ++ retExcSet)
      val st2 = AbsState(retH, st1.context)
      val retSt = st2.varStore(lhs, AbsValue(arrLoc))

      (retSt, excSt)
    }
    case (NodeUtil.INTERNAL_GET_OWN_ENUM_PROP_NAMES, List(expr), Some(aNew)) => {
      val h = st.heap
      val (objV, excSet1) = V(expr, st)
      val obj = h.get(objV.locset)

      val keyStr = obj.abstractKeySet((key, dp) => {
        AbsBool.True <= dp.enumerable
      }) match {
        case ConInf() => AbsString.Top
        case ConFin(set) => set.foldLeft(AbsString.Bot)(_ + _)
      }

      // 1. If Type(O) is not Object throw a TypeError exception.
      val excSet: Set[Exception] =
        if (objV.pvalue.isBottom) ExcSetEmpty
        else HashSet(TypeError)

      val AT = (AbsBool.True, AbsAbsent.Bot)
      val name = AbsValue(AbsPValue(strval = keyStr))
      val desc = AbsDesc((name, AbsAbsent.Bot), AT, AT, AT)
      val (retObj, retExcSet) = keyStr.gamma match {
        case ConFin(set) => {
          // 2. Let n be the number of own properties in O
          val n = set.size
          // 3. Let array be the result of creating a new Array object.
          val array = AbsObject.newArrayObject(AbsNumber(n))
          // 4. For each named own property P of O (with index n started from 0)
          (0 until n).foldLeft((array, ExcSetEmpty)) {
            case ((arr, e), index) => {
              // b. Call the [[DefineOwnProperty]] internal method of array with arguments ToString(n),
              //    the PropertyDescriptor {[[Value]]: name, [[Writable]]: true, [[Enumerable]]: true, [[Configurable]]:true}, and false.
              val (newArr, _, excSet) = arr.DefineOwnProperty(h, AbsString(index.toString), desc, false)
              (newArr, e ++ excSet)
            }
          }
        }
        case _ => {
          // 2. Let n be the number of own properties in O
          val n = AbsNumber.Top
          // 3. Let array be the result of creating a new Array object.
          val array = AbsObject.newArrayObject(n)
          // 4. For each named own property P of O (with index n started from 0)
          //   a. Call the [[DefineOwnProperty]] internal method of array with arguments ToString(index),
          //      the PropertyDescriptor {[[Value]]: P, [[Writable]]: true, [[Enumerable]]: true, [[Configurable]]: true}, and false.
          val (newArr, _, excSet) = array.DefineOwnProperty(h, AbsString.Number, desc, false)
          (newArr, excSet)
        }
      }

      // 5. Return array.
      val arrLoc = Loc(aNew)
      val st1 = st.oldify(arrLoc)
      val retH = st1.heap.update(arrLoc, retObj.oldify(arrLoc))
      val excSt = st1.raiseException(excSet ++ retExcSet)
      val st2 = AbsState(retH, st1.context)
      val retSt = st2.varStore(lhs, AbsValue(arrLoc))

      (retSt, excSt)
    }
    case (NodeUtil.INTERNAL_STR_OBJ, List(expr), Some(aNew)) => {
      val (v, excSet) = V(expr, st)
      val str = TypeConversionHelper.ToString(v)
      val loc = Loc(aNew)
      val st1 = st.oldify(loc)
      val heap = st1.heap.update(loc, AbsObject.newStringObj(str))
      val st2 = AbsState(heap, st1.context)
      val st3 =
        if (!v.isBottom) st2.varStore(lhs, AbsValue(loc))
        else AbsState.Bot
      val newExcSt = st.raiseException(excSet)
      (st3, newExcSt)
    }
    case (NodeUtil.INTERNAL_BOOL_OBJ, List(expr), Some(aNew)) => {
      val (v, excSet) = V(expr, st)
      val bool = TypeConversionHelper.ToBoolean(v)
      val loc = Loc(aNew)
      val st1 = st.oldify(loc)
      val heap = st1.heap.update(loc, AbsObject.newBooleanObj(bool))
      val st2 = AbsState(heap, st1.context)
      val st3 =
        if (!v.isBottom) st2.varStore(lhs, AbsValue(loc))
        else AbsState.Bot
      val newExcSt = st.raiseException(excSet)
      (st3, newExcSt)
    }
    case (NodeUtil.INTERNAL_NUM_OBJ, List(expr), Some(aNew)) => {
      val (v, excSet) = V(expr, st)
      val num = TypeConversionHelper.ToNumber(v)
      val loc = Loc(aNew)
      val st1 = st.oldify(loc)
      val heap = st1.heap.update(loc, AbsObject.newNumberObj(num))
      val st2 = AbsState(heap, st1.context)
      val st3 =
        if (!v.isBottom) st2.varStore(lhs, AbsValue(loc))
        else AbsState.Bot
      val newExcSt = st.raiseException(excSet)
      (st3, newExcSt)
    }
    case (NodeUtil.INTERNAL_ABS, List(expr), None) => {
      val (v, excSet) = V(expr, st)
      val resV = AbsValue(TypeConversionHelper.ToNumber(v, st.heap).abs)
      val st1 =
        if (!v.isBottom) st.varStore(lhs, resV)
        else AbsState.Bot
>>>>>>> 7a6cf474

        val newExcSt = st.raiseException(excSet)
        (st1, excSt ⊔ newExcSt)
      }
      case (NodeUtil.INTERNAL_ATAN, List(expr), None) => {
        val (v, excSet) = V(expr, st)
        val resV = AbsValue(TypeConversionHelper.ToNumber(v, st.heap).atan)
        val st1 =
          if (!v.isBottom) st.varStore(lhs, resV)
          else AbsState.Bot

        val newExcSt = st.raiseException(excSet)
        (st1, excSt ⊔ newExcSt)
      }
      case (NodeUtil.INTERNAL_ATAN_TWO, List(exprY, exprX), None) => {
        val (y, excSetY) = V(exprY, st)
        val (x, excSetX) = V(exprX, st)
        val resV = AbsValue(TypeConversionHelper.ToNumber(y, st.heap)
          .atan2(TypeConversionHelper.ToNumber(x, st.heap)))
        val st1 =
          if (!y.isBottom && !x.isBottom) st.varStore(lhs, resV)
          else AbsState.Bot

        val newExcSt = st.raiseException(excSetX ++ excSetY)
        (st1, excSt ⊔ newExcSt)
      }
      case (NodeUtil.INTERNAL_CEIL, List(expr), None) => {
        val (v, excSet) = V(expr, st)
        val resV = AbsValue(TypeConversionHelper.ToNumber(v, st.heap).ceil)
        val st1 =
          if (!v.isBottom) st.varStore(lhs, resV)
          else AbsState.Bot

        val newExcSt = st.raiseException(excSet)
        (st1, excSt ⊔ newExcSt)
      }
      case (NodeUtil.INTERNAL_COS, List(expr), None) => {
        val (v, excSet) = V(expr, st)
        val resV = AbsValue(TypeConversionHelper.ToNumber(v, st.heap).cos)
        val st1 =
          if (!v.isBottom) st.varStore(lhs, resV)
          else AbsState.Bot

        val newExcSt = st.raiseException(excSet)
        (st1, excSt ⊔ newExcSt)
      }
      case (NodeUtil.INTERNAL_EXP, List(expr), None) => {
        val (v, excSet) = V(expr, st)
        val resV = AbsValue(TypeConversionHelper.ToNumber(v, st.heap).exp)
        val st1 =
          if (!v.isBottom) st.varStore(lhs, resV)
          else AbsState.Bot

        val newExcSt = st.raiseException(excSet)
        (st1, excSt ⊔ newExcSt)
      }
      case (NodeUtil.INTERNAL_FLOOR, List(expr), None) => {
        val (v, excSet) = V(expr, st)
        val resV = AbsValue(TypeConversionHelper.ToNumber(v, st.heap).floor)
        val st1 =
          if (!v.isBottom) st.varStore(lhs, resV)
          else AbsState.Bot

        val newExcSt = st.raiseException(excSet)
        (st1, excSt ⊔ newExcSt)
      }
      case (NodeUtil.INTERNAL_LOG, List(expr), None) => {
        val (v, excSet) = V(expr, st)
        val resV = AbsValue(TypeConversionHelper.ToNumber(v, st.heap).log)
        val st1 =
          if (!v.isBottom) st.varStore(lhs, resV)
          else AbsState.Bot

        val newExcSt = st.raiseException(excSet)
        (st1, excSt ⊔ newExcSt)
      }
      case (NodeUtil.INTERNAL_POW, List(exprX, exprY), None) => {
        val (x, excSetX) = V(exprX, st)
        val (y, excSetY) = V(exprY, st)
        val resV = AbsValue(TypeConversionHelper.ToNumber(x, st.heap)
          .pow(TypeConversionHelper.ToNumber(y, st.heap)))
        val st1 =
          if (!x.isBottom && !y.isBottom) st.varStore(lhs, resV)
          else AbsState.Bot

        val newExcSt = st.raiseException(excSetX ++ excSetY)
        (st1, excSt ⊔ newExcSt)
      }
      case (NodeUtil.INTERNAL_ROUND, List(expr), None) => {
        val (v, excSet) = V(expr, st)
        val resV = AbsValue(TypeConversionHelper.ToNumber(v, st.heap).round)
        val st1 =
          if (!v.isBottom) st.varStore(lhs, resV)
          else AbsState.Bot

        val newExcSt = st.raiseException(excSet)
        (st1, excSt ⊔ newExcSt)
      }
      case (NodeUtil.INTERNAL_SIN, List(expr), None) => {
        val (v, excSet) = V(expr, st)
        val resV = AbsValue(TypeConversionHelper.ToNumber(v, st.heap).sin)
        val st1 =
          if (!v.isBottom) st.varStore(lhs, resV)
          else AbsState.Bot

        val newExcSt = st.raiseException(excSet)
        (st1, excSt ⊔ newExcSt)
      }
      case (NodeUtil.INTERNAL_SQRT, List(expr), None) => {
        val (v, excSet) = V(expr, st)
        val resV = AbsValue(TypeConversionHelper.ToNumber(v, st.heap).sqrt)
        val st1 =
          if (!v.isBottom) st.varStore(lhs, resV)
          else AbsState.Bot

        val newExcSt = st.raiseException(excSet)
        (st1, excSt ⊔ newExcSt)
      }
      case (NodeUtil.INTERNAL_TAN, List(expr), None) => {
        val (v, excSet) = V(expr, st)
        val resV = AbsValue(TypeConversionHelper.ToNumber(v, st.heap).tan)
        val st1 =
          if (!v.isBottom) st.varStore(lhs, resV)
          else AbsState.Bot

        val newExcSt = st.raiseException(excSet)
        (st1, excSt ⊔ newExcSt)
      }
      case (NodeUtil.INTERNAL_REGEX_TEST, List(thisE, strE), None) => {
        val (thisV, excSet1) = V(thisE, st)
        val (strV, excSet2) = V(strE, st)
        val resV = (thisV.getSingle, strV.getSingle) match {
          case (ConOne(loc: Loc), ConOne(Str(arg))) =>
            val obj = st.heap.get(loc)
            (obj("source").value.getSingle, obj("flags").value.getSingle) match {
              case (ConOne(Str(source)), ConOne(Str(flags))) =>
                AbsBool(true == engine.eval(s"/$source/$flags.test('$arg');"))
              case _ => AbsBool.Top
            }
          case _ => AbsBool.Top
        }
        val st1 = st.varStore(lhs, resV)
        val newExcSt = st.raiseException(excSet1 ++ excSet2)
        (st1, excSt ⊔ newExcSt)
      }
      case (NodeUtil.INTERNAL_IS_OBJ, List(expr), None) => {
        val (v, excSet) = V(expr, st)
        val st1 =
          if (!v.isBottom) {
            val b1 =
              if (!v.locset.isBottom) AT
              else AB
            val b2 =
              if (!v.pvalue.isBottom) AF
              else AB
            val boolVal = AbsValue(b1 ⊔ b2)
            st.varStore(lhs, boolVal)
          } else {
            AbsState.Bot
          }
        val newExcSt = st.raiseException(excSet)
        (st1, excSt ⊔ newExcSt)
      }
      case (NodeUtil.INTERNAL_ITER_INIT, List(expr), Some(aNew)) => {
        val (v, excSet1) = V(expr, st)
        val vObj = AbsValue(v.pvalue.copy(
          undefval = AbsUndef.Bot,
          nullval = AbsNull.Bot
        ), v.locset)
        val (locset, st1, excSet2) = TypeConversionHelper.ToObject(tp, vObj, st, aNew)
        val (locset2, st2) =
          if (v.pvalue.undefval.isTop || v.pvalue.nullval.isTop) {
            val heap = st.heap
            val newObj = heap.get(locset) ⊔ AbsObj.Empty
            val loc = Loc(aNew, tp)
            (locset + loc, st.copy(heap = st1.heap ⊔ heap.update(loc, newObj)))
          } else (locset, st1)
        val st3 = st2.varStore(lhs, AbsValue(AbsNum(0), locset2))
        val newExcSt = st.raiseException(excSet1 ++ excSet2)
        (st3, excSt ⊔ newExcSt)
      }
      case (NodeUtil.INTERNAL_ITER_HAS_NEXT, List(_, expr), None) => {
        val heap = st.heap
        val (v, excSet) = V(expr, st)
        val locset = v.locset
        val cur = v.pvalue.numval
        val boolV = cur.gamma match {
          case ConInf => AbsBool.Top
          case ConFin(idxSet) => idxSet.foldLeft(AbsBool.Bot) {
            case (b, idx) => locset.foldLeft(b) {
              case (b, loc) => {
                val (strList, astr) = heap.get(loc).keySetPair(heap)
                if (idx < strList.length) b ⊔ AbsBool.True
                else b ⊔ astr.fold(AbsBool.False) { _ => AbsBool.Top }
              }
            }
          }
        }
        val st1 = st.varStore(lhs, boolV)
        val newExcSt = st.raiseException(excSet)
        (st1, excSt ⊔ newExcSt)
      }
      case (NodeUtil.INTERNAL_ITER_NEXT, List(_, expr @ CFGVarRef(_, id)), None) => {
        val heap = st.heap
        val (v, excSet) = V(expr, st)
        val locset = v.locset
        val cur = v.pvalue.numval
        val strV = locset.foldLeft(AbsStr.Bot) {
          case (str, loc) => {
            val obj = heap.get(loc)
            val (strList, astr) = heap.get(loc).keySetPair(heap)
            cur.gamma match {
              case ConInf => str ⊔ AbsStr(strList.toSet) ⊔ astr
              case ConFin(idxSet) => idxSet.foldLeft(str) {
                case (str, Num(idx)) => {
                  if (idx < strList.length) str ⊔ AbsStr(strList(idx.toInt))
                  else str ⊔ astr
                }
              }
            }
          }
        }
        val st1 = st.varStore(lhs, strV)
        val next = AbsValue(cur + AbsNum(1), locset)
        val st2 = st1.varStore(id, next)
        val newExcSt = st.raiseException(excSet)
        (st2, excSt ⊔ newExcSt)
      }
      case (NodeUtil.INTERNAL_ADD_EVENT_FUNC, List(exprV), None) => {
        val (v, excSetV) = V(exprV, st)
        val id = NodeUtil.getInternalVarId(NodeUtil.INTERNAL_EVENT_FUNC)
        val (curV, _) = st.lookup(id)
        val newSt = st.varStore(id, curV.locset ⊔ v.locset)
        val newExcSt = st.raiseException(excSetV)
        (newSt, excSt ⊔ newExcSt)
      }
      case (NodeUtil.INTERNAL_GET_LOC, List(exprV), None) => {
        val (v, excSetV) = V(exprV, st)
        val locset = v.pvalue.strval.gamma match {
          case ConInf => LocSet.Top
          case ConFin(strset) => LocSet(strset.map(str => Loc(str)))
        }
        val newSt = st.varStore(lhs, locset)
        val newExcSt = st.raiseException(excSetV)
        (newSt, excSt ⊔ newExcSt)
      }
      case (NodeUtil.INTERNAL_TARGET_FUN, List(exprO, exprP), None) => {
        val (v, excSetO) = V(exprO, st)
        val (p, excSetP) = V(exprP, st)
        val newH = v.locset.foldLeft(st.heap) {
          case (h, loc) => {
            val obj = st.heap.get(loc)
            val newObj = obj.update(ITargetFunction, AbsIValue(p))
            h.update(loc, newObj)
          }
        }
        val newSt = st.copy(heap = newH).varStore(lhs, p)
        val newExcSt = st.raiseException(excSetO ++ excSetP)
        (newSt, excSt ⊔ newExcSt)
      }
      case (NodeUtil.INTERNAL_TARGET_FUN, List(expr), None) => {
        val (v, excSet) = V(expr, st)
        val obj = st.heap.get(v.locset)
        val value = obj(ITargetFunction).value
        val st1 =
          if (!v.isBottom) st.varStore(lhs, value)
          else AbsState.Bot

        val newExcSt = st.raiseException(excSet)
        (st1, excSt ⊔ newExcSt)
      }
      case (NodeUtil.INTERNAL_BOUND_THIS, List(exprO, exprP), None) => {
        val (v, excSetO) = V(exprO, st)
        val (p, excSetP) = V(exprP, st)
        val newH = v.locset.foldLeft(st.heap) {
          case (h, loc) => {
            val obj = st.heap.get(loc)
            val newObj = obj.update(IBoundThis, AbsIValue(p))
            h.update(loc, newObj)
          }
        }
        val newSt = st.copy(heap = newH).varStore(lhs, p)
        val newExcSt = st.raiseException(excSetO ++ excSetP)
        (newSt, excSt ⊔ newExcSt)
      }
      case (NodeUtil.INTERNAL_BOUND_THIS, List(expr), None) => {
        val (v, excSet) = V(expr, st)
        val obj = st.heap.get(v.locset)
        val value = obj(IBoundThis).value
        val st1 =
          if (!v.isBottom) st.varStore(lhs, value)
          else AbsState.Bot

        val newExcSt = st.raiseException(excSet)
        (st1, excSt ⊔ newExcSt)
      }
      case (NodeUtil.INTERNAL_BOUND_ARGS, List(exprO, exprP), None) => {
        val (v, excSetO) = V(exprO, st)
        val (p, excSetP) = V(exprP, st)
        val newH = v.locset.foldLeft(st.heap) {
          case (h, loc) => {
            val obj = st.heap.get(loc)
            val newObj = obj.update(IBoundArgs, AbsIValue(p))
            h.update(loc, newObj)
          }
        }
        val newSt = st.copy(heap = newH).varStore(lhs, p)
        val newExcSt = st.raiseException(excSetO ++ excSetP)
        (newSt, excSt ⊔ newExcSt)
      }
      case (NodeUtil.INTERNAL_BOUND_ARGS, List(expr), None) => {
        val (v, excSet) = V(expr, st)
        val obj = st.heap.get(v.locset)
        val value = obj(IBoundArgs).value
        val st1 =
          if (!v.isBottom) st.varStore(lhs, value)
          else AbsState.Bot

        val newExcSt = st.raiseException(excSet)
        (st1, excSt ⊔ newExcSt)
      }
      case (NodeUtil.INTERNAL_CALL, List(exprO, exprP), None) => {
        val (v, excSetO) = V(exprO, st)
        val (p, excSetP) = V(exprP, st)

        val obj = st.heap.get(p.locset)
        val fidset = obj(ICall).fidset

        val newH = v.locset.foldLeft(st.heap) {
          case (h, loc) => {
            val obj = st.heap.get(loc)
            val newObj = obj.update(ICall, fidset)
            h.update(loc, newObj)
          }
        }

        val newSt = st.copy(heap = newH).varStore(lhs, p)
        val newExcSt = st.raiseException(excSetO ++ excSetP)
        (newSt, excSt ⊔ newExcSt)
      }
      case (NodeUtil.INTERNAL_CONSTRUCT, List(exprO, exprP), None) => {
        val (v, excSetO) = V(exprO, st)
        val (p, excSetP) = V(exprP, st)

        val obj = st.heap.get(p.locset)
        val cidset = obj(IConstruct).fidset

        val newH = v.locset.foldLeft(st.heap) {
          case (h, loc) => {
            val obj = st.heap.get(loc)
            val newObj = obj.update(IConstruct, cidset)
            h.update(loc, newObj)
          }
        }

        val newSt = st.copy(heap = newH).varStore(lhs, p)
        val newExcSt = st.raiseException(excSetO ++ excSetP)
        (newSt, excSt ⊔ newExcSt)
      }
      case (NodeUtil.INTERNAL_HAS_CONST, List(expr), None) => {
        val (v, excSet) = V(expr, st)
        val obj = st.heap.get(v.locset)
        val isDomIn = obj.fold(AbsBool.False) { obj => (obj contains IConstruct) }
        val b1 =
          if (AbsBool.True ⊑ isDomIn) AbsBool.True
          else AbsBool.Bot
        val b2 =
          if (AbsBool.False ⊑ isDomIn) AbsBool.False
          else AbsBool.Bot

        val st1 =
          if (!v.isBottom) st.varStore(lhs, AbsValue(b1 ⊔ b2))
          else AbsState.Bot

        val newExcSt = st.raiseException(excSet)
        (st1, excSt ⊔ newExcSt)
      }
      case (NodeUtil.INTERNAL_MAX2, List(e1, e2), None) => {
        val (v1, es1) = V(e1, st)
        val (v2, es2) = V(e2, st)
        val n1 = v1.pvalue.numval
        val n2 = v2.pvalue.numval
        val b = n1 > n2
        val res1 = if (AT ⊑ b) n1 else AbsNum.Bot
        val res2 = if (AF ⊑ b) n2 else AbsNum.Bot
        val st1 = st.varStore(lhs, AbsValue(res1 ⊔ res2))
        val newExcSt = st.raiseException(es1 ++ es2)
        (st1, excSt ⊔ newExcSt)
      }
      case (NodeUtil.INTERNAL_MIN2, List(e1, e2), None) => {
        val (v1, es1) = V(e1, st)
        val (v2, es2) = V(e2, st)
        val n1 = v1.pvalue.numval
        val n2 = v2.pvalue.numval
        val b = n1 < n2
        val res1 = if (AT ⊑ b) n1 else AbsNum.Bot
        val res2 = if (AF ⊑ b) n2 else AbsNum.Bot
        val st1 = st.varStore(lhs, AbsValue(res1 ⊔ res2))
        val newExcSt = st.raiseException(es1 ++ es2)
        (st1, excSt ⊔ newExcSt)
      }
      case _ =>
        excLog.signal(SemanticsNotYetImplementedError(ir))
        (AbsState.Bot, AbsState.Bot)
    }
  }

  def CI(cp: ControlPoint, i: CFGCallInst, st: AbsState, excSt: AbsState): (AbsState, AbsState) = {
    val (_, _, s, e) = internalCI(cp, i, st, excSt)
    (s, e)
  }
  def internalCI(cp: ControlPoint, i: CFGCallInst, st: AbsState, excSt: AbsState): (AbsValue, AbsValue, AbsState, AbsState) = {
    // cons, thisArg and arguments must not be bottom
    val tp = cp.tracePartition
    val loc = Loc(i.asite, tp)
    val st1 = st.alloc(loc)
    val (funVal, funExcSet) = V(i.fun, st1)
    val funLocSet = i match {
      case (_: CFGConstruct) => funVal.locset.filter(l => AT ⊑ st1.heap.hasConstruct(l))
      case (_: CFGCall) => funVal.locset.filter(l => AT ⊑ TypeConversionHelper.IsCallable(l, st1.heap))
    }
    val (thisVal, _) = V(i.thisArg, st1)
    // val thisVal = AbsValue(thisV.getThis(st.heap))
    val (argVal, _) = V(i.arguments, st1)

    // XXX: stop if thisArg or arguments is LocSetBot(ValueBot)
    if (thisVal.isBottom || argVal.isBottom) {
      (AbsValue.Bot, AbsValue.Bot, st, excSt)
    } else {
      val oldLocalEnv = st1.context.pureLocal
      val tp = cp.tracePartition
      val nCall = i.block
      val cpAfterCall = ControlPoint(nCall.afterCall, tp)
      val cpAfterCatch = ControlPoint(nCall.afterCatch, tp)

      // Draw call/return edges
      funLocSet.foreach((fLoc) => {
        val funObj = st1.heap.get(fLoc)
        val fidSet = i match {
          case _: CFGConstruct =>
            funObj(IConstruct).fidset
          case _: CFGCall =>
            funObj(ICall).fidset
        }
        fidSet.foreach((fid) => {
          cfg.getFunc(fid) match {
            case Some(funCFG) => {
              val scopeValue = funObj(IScope).value
              val newEnv = AbsLexEnv.newPureLocal(LocSet(loc))
              val (newRec, _) = newEnv.record.decEnvRec
                .CreateMutableBinding(funCFG.argumentsName)
                .SetMutableBinding(funCFG.argumentsName, argVal)
              val (newRec2, _) = newRec
                .CreateMutableBinding("@scope")
                .SetMutableBinding("@scope", scopeValue)
              cp.next(funCFG.entry, CFGEdgeCall, this, st1).foreach(entryCP => {
                val newTP = entryCP.tracePartition
                val exitCP = ControlPoint(funCFG.exit, newTP)
                val exitExcCP = ControlPoint(funCFG.exitExc, newTP)
                val data = EdgeData(
                  AllocLocSet.Empty,
                  newEnv.copy(record = newRec2),
                  thisVal
                )
                addIPEdge(cp, entryCP, data)
                addIPEdge(exitCP, cpAfterCall, EdgeData(
                  st1.allocs,
                  oldLocalEnv,
                  st1.context.thisBinding
                ))
                addIPEdge(exitExcCP, cpAfterCatch, EdgeData(
                  st1.allocs,
                  oldLocalEnv,
                  st1.context.thisBinding
                ))
              })
            }
            case None => excLog.signal(UndefinedFunctionCallError(i.ir))
          }
        })
      })

      val h2 = argVal.locset.foldLeft[AbsHeap](AbsHeap.Bot)((tmpHeap, l) => {
        val argObj = st1.heap.get(l)
        tmpHeap ⊔ st1.heap.update(l, argObj.update("callee", AbsDataProp(funLocSet, AT, AF, AT)))
      })

      // exception handling
      val typeExcSet1 = i match {
        case _: CFGConstruct if funVal.locset.exists(l => AF ⊑ st1.heap.hasConstruct(l)) => Set(TypeError)
        case _: CFGCall if funVal.locset.exists(l => AF ⊑ TypeConversionHelper.IsCallable(l, st1.heap)) => Set(TypeError)
        case _ => ExcSetEmpty
      }
      val typeExcSet2 =
        if (!funVal.pvalue.isBottom) Set(TypeError)
        else ExcSetEmpty

      val totalExcSet = funExcSet ++ typeExcSet1 ++ typeExcSet2
      val newExcSt = st1.raiseException(totalExcSet)

      val h3 =
        if (!funLocSet.isBottom) h2
        else AbsHeap.Bot

      val newSt = st1.copy(heap = h3)
      (thisVal, argVal, newSt, excSt ⊔ newExcSt)
    }
  }

  def V(expr: CFGExpr, st: AbsState): (AbsValue, Set[Exception]) = expr match {
    case CFGVarRef(ir, id) => st.lookup(id)
    case CFGLoad(ir, obj, index) => {
      val (objV, _) = V(obj, st)
      val (idxV, idxExcSet) = V(index, st)
      val absStrSet =
        if (!idxV.isBottom) TypeConversionHelper.ToPrimitive(idxV, st.heap).toStringSet
        else Set[AbsStr]()
      val v1 = Helper.propLoad(objV, absStrSet, st.heap)
      (v1, idxExcSet)
    }
    case CFGThis(ir) =>
      (st.context.thisBinding, ExcSetEmpty)
    case CFGBin(ir, expr1, op, expr2) => {
      val (v1, excSet1) = V(expr1, st)
      val (v2, excSet2) = V(expr2, st)
      (v1, v2) match {
        case _ if v1.isBottom => (AbsValue.Bot, excSet1)
        case _ if v2.isBottom => (AbsValue.Bot, excSet1 ++ excSet2)
        case _ =>
          val h = st.heap
          op.name match {
            case "|" => (Helper.bopBitOr(v1, v2), excSet1 ++ excSet2)
            case "&" => (Helper.bopBitAnd(v1, v2), excSet1 ++ excSet2)
            case "^" => (Helper.bopBitXor(v1, v2), excSet1 ++ excSet2)
            case "<<" => (Helper.bopLShift(v1, v2), excSet1 ++ excSet2)
            case ">>" => (Helper.bopRShift(v1, v2), excSet1 ++ excSet2)
            case ">>>" => (Helper.bopURShift(v1, v2), excSet1 ++ excSet2)
            case "+" => (Helper.bopPlus(v1, v2), excSet1 ++ excSet2)
            case "-" => (Helper.bopMinus(v1, v2), excSet1 ++ excSet2)
            case "*" => (Helper.bopMul(v1, v2), excSet1 ++ excSet2)
            case "/" => (Helper.bopDiv(v1, v2), excSet1 ++ excSet2)
            case "%" => (Helper.bopMod(v1, v2), excSet1 ++ excSet2)
            case "==" => (Helper.bopEqBetter(h, v1, v2), excSet1 ++ excSet2)
            case "!=" => (Helper.bopNeq(h, v1, v2), excSet1 ++ excSet2)
            case "===" => (Helper.bopSEq(h, v1, v2), excSet1 ++ excSet2)
            case "!==" => (Helper.bopSNeq(h, v1, v2), excSet1 ++ excSet2)
            case "<" => (Helper.bopLess(v1, v2), excSet1 ++ excSet2)
            case ">" => (Helper.bopGreater(v1, v2), excSet1 ++ excSet2)
            case "<=" => (Helper.bopLessEq(v1, v2), excSet1 ++ excSet2)
            case ">=" => (Helper.bopGreaterEq(v1, v2), excSet1 ++ excSet2)
            case "instanceof" =>
              val locSet1 = v1.locset
              val locSet2 = v2.locset
              val locSet3 = locSet2.filter((l) => AT ⊑ st.heap.hasInstance(l))
              val protoVal = locSet3.foldLeft(AbsValue.Bot)((v, l) => {
                v ⊔ st.heap.get(l).Get("prototype", st.heap)
              })
              val locSet4 = protoVal.locset
              val locSet5 = locSet2.filter((l) => AF ⊑ st.heap.hasInstance(l))
              val b1 = locSet1.foldLeft[AbsValue](AbsValue.Bot)((tmpVal1, loc1) => {
                locSet4.foldLeft[AbsValue](tmpVal1)((tmpVal2, loc2) =>
                  tmpVal2 ⊔ Helper.inherit(st.heap, loc1, loc2))
              })
              val b2 =
                if (!v1.pvalue.isBottom && !locSet4.isBottom) AbsValue(AF)
                else AbsValue.Bot
              val excSet3 =
                if (!v2.pvalue.isBottom || !locSet5.isBottom || !protoVal.pvalue.isBottom) Set(TypeError)
                else ExcSetEmpty
              val b = b1 ⊔ b2
              val excSet = excSet1 ++ excSet2 ++ excSet3
              (b, excSet)
            case "in" => {
              val str = TypeConversionHelper.ToString(v1, st.heap)
              val absB = v2.locset.foldLeft(AB)((tmpAbsB, loc) => {
                tmpAbsB ⊔ st.heap.get(loc).HasProperty(str, st.heap)
              })
              val b = AbsValue(absB)
              val excSet3 =
                if (!v2.pvalue.isBottom) Set(TypeError)
                else ExcSetEmpty
              val excSet = excSet1 ++ excSet2 ++ excSet3
              (b, excSet)
            }
          }
      }
    }
    case CFGUn(ir, op, expr) => {
      val (v, excSet) = V(expr, st)
      op.name match {
        case "void" => (Helper.uVoid(v), excSet)
        case "+" => (Helper.uopPlus(v), excSet)
        case "-" => (Helper.uopMinusBetter(st.heap, v), excSet)
        case "~" => (Helper.uopBitNeg(v), excSet)
        case "!" => (Helper.uopNeg(v), excSet)
        case "typeof" =>
          expr match {
            case CFGVarRef(_, x) =>
              val absStr1 = TypeConversionHelper.typeTag(v, st.heap)
              val absStr2 =
                if (excSet.contains(ReferenceError)) AbsStr("undefined")
                else AbsStr.Bot
              val absStr = absStr1 ⊔ absStr2
              (AbsValue(absStr), ExcSetEmpty)
            case _ =>
              val absStr = TypeConversionHelper.typeTag(v, st.heap)
              (AbsValue(absStr), excSet)
          }
      }
    }
    case CFGInternalValue(ir, name) => getInternalValue(name) match {
      case Some(value) => (value, ExcSetEmpty)
      case None =>
        excLog.signal(SemanticsNotYetImplementedError(ir))
        (AbsValue.Bot, ExcSetEmpty)
    }
    case CFGVal(ejsVal) =>
      val pvalue: AbsPValue = ejsVal match {
        case EJSNumber(_, num) => AbsPValue(num)
        case EJSString(str) => AbsPValue(str)
        case EJSBool(bool) => AbsPValue(bool)
        case EJSNull => AbsPValue(Null)
        case EJSUndef => AbsPValue(Undef)
      }
      (AbsValue(pvalue), ExcSetEmpty)
  }

  def B(expr: CFGExpr, st: AbsState, excSt: AbsState): (AbsState, AbsState) = {
    val st1 = st //TODO should be the pruned state

    val (v, excSet) = V(expr, st)
    val newExcSt = st.raiseException(excSet)
    val st2 =
      if (AbsBool(true) ⊑ TypeConversionHelper.ToBoolean(v)) st1
      else AbsState.Bot

    (st2, excSt ⊔ newExcSt)
  }
}

// Interprocedural edges
case class EdgeData(allocs: AllocLocSet, env: AbsLexEnv, thisBinding: AbsValue) {
  def ⊔(other: EdgeData): EdgeData = EdgeData(
    this.allocs ⊔ other.allocs,
    this.env ⊔ other.env,
    this.thisBinding ⊔ other.thisBinding
  )
  def ⊑(other: EdgeData): Boolean = {
    this.allocs ⊑ other.allocs &&
      this.env ⊑ other.env &&
      this.thisBinding ⊑ other.thisBinding
  }

  def subsLoc(from: Loc, to: Loc): EdgeData = EdgeData(
    allocs.subsLoc(from, to),
    env.subsLoc(from, to),
    thisBinding.subsLoc(from, to)
  )

  def weakSubsLoc(from: Loc, to: Loc): EdgeData = EdgeData(
    allocs.weakSubsLoc(from, to),
    env.weakSubsLoc(from, to),
    thisBinding.weakSubsLoc(from, to)
  )

  def fix(given: AllocLocSet): EdgeData = given.mayAlloc.foldLeft(this) {
    case (data, loc) => {
      val EdgeData(allocs, env, thisBinding) = loc match {
        case locR @ Recency(l, Recent) => {
          val locO = Recency(l, Old)
          if (given.mustAlloc contains locR) data.subsLoc(locR, locO)
          else data.weakSubsLoc(locR, locO)
        }
        case _ => data
      }
      val newAllocs =
        if (given.mustAlloc contains loc) allocs.alloc(loc)
        else allocs.weakAlloc(loc)
      EdgeData(newAllocs, env, thisBinding)
    }
  }
}
object EdgeData {
  val Bot: EdgeData = EdgeData(AllocLocSet.Bot, AbsLexEnv.Bot, AbsValue.Bot)
}

// call infomation
case class CallInfo(state: AbsState, thisVal: AbsValue, argVal: AbsValue)<|MERGE_RESOLUTION|>--- conflicted
+++ resolved
@@ -725,7 +725,6 @@
           if (!v.isBottom) st.varStore(lhs, AbsValue(TypeConversionHelper.ToUint16(v, st.heap)))
           else AbsState.Bot
 
-<<<<<<< HEAD
         val newExcSt = st.raiseException(excSet)
         (st1, excSt ⊔ newExcSt)
       }
@@ -835,67 +834,9 @@
             (retSt, excSt)
           }
         }
-=======
-      val newExcSt = st.raiseException(excSet)
-      (st1, excSt + newExcSt)
-    }
-    case (NodeUtil.INTERNAL_SAME_VALUE, List(left, right), None) => {
-      val (l, excSet1) = V(left, st)
-      val (r, excSet2) = V(right, st)
-      val st1 =
-        if (!l.isBottom && !r.isBottom) {
-          st.varStore(lhs, AbsValue(TypeConversionHelper.SameValue(st.heap, l, r)))
-        } else AbsState.Bot
-
-      val newExcSt = st.raiseException(excSet1 ++ excSet2)
-      (st1, excSt + newExcSt)
-    }
-    case (NodeUtil.INTERNAL_GET_OWN_PROP_NAMES, List(expr), Some(aNew)) => {
-      val h = st.heap
-      val (objV, excSet1) = V(expr, st)
-      val obj = h.get(objV.locset)
-
-      val keyStr = obj.abstractKeySet match {
-        case ConInf() => AbsString.Top
-        case ConFin(set) => set.foldLeft(AbsString.Bot)(_ + _)
-      }
-
-      // 1. If Type(O) is not Object throw a TypeError exception.
-      val excSet: Set[Exception] =
-        if (objV.pvalue.isBottom) ExcSetEmpty
-        else HashSet(TypeError)
-
-      val AT = (AbsBool.True, AbsAbsent.Bot)
-      val name = AbsValue(AbsPValue(strval = keyStr))
-      val desc = AbsDesc((name, AbsAbsent.Bot), AT, AT, AT)
-      val (retObj, retExcSet) = keyStr.gamma match {
-        case ConFin(set) => {
-          // 2. Let n be the number of own properties in O
-          val n = set.size
-          // 3. Let array be the result of creating a new Array object.
-          val array = AbsObject.newArrayObject(AbsNumber(n))
-          // 4. For each named own property P of O (with index n started from 0)
-          (0 until n).foldLeft((array, ExcSetEmpty)) {
-            case ((arr, e), index) => {
-              // b. Call the [[DefineOwnProperty]] internal method of array with arguments ToString(n),
-              //    the PropertyDescriptor {[[Value]]: name, [[Writable]]: true, [[Enumerable]]: true, [[Configurable]]:true}, and false.
-              val (newArr, _, excSet) = arr.DefineOwnProperty(h, AbsString(index.toString), desc, false)
-              (newArr, e ++ excSet)
-            }
-          }
-        }
-        case _ => {
-          // 2. Let n be the number of own properties in O
-          val n = AbsNumber.Top
-          // 3. Let array be the result of creating a new Array object.
-          val array = AbsObject.newArrayObject(n)
-          // 4. For each named own property P of O (with index n started from 0)
-          //   a. Call the [[DefineOwnProperty]] internal method of array with arguments ToString(index),
-          //      the PropertyDescriptor {[[Value]]: P, [[Writable]]: true, [[Enumerable]]: true, [[Configurable]]: true}, and false.
-          val (newArr, _, excSet) = array.DefineOwnProperty(h, AbsString.Number, desc, false)
-          (newArr, excSet)
-        }
->>>>>>> 7a6cf474
+      }
+      case (NodeUtil.INTERNAL_GET_OWN_ENUM_PROP_NAMES, List(expr), Some(aNew)) => {
+        ???
       }
       case (NodeUtil.INTERNAL_STR_OBJ, List(expr), Some(aNew)) => {
         val (v, excSet) = V(expr, st)
@@ -1063,7 +1004,6 @@
           if (!v.isBottom) st.varStore(lhs, resV)
           else AbsState.Bot
 
-<<<<<<< HEAD
         val newExcSt = st.raiseException(excSet)
         (st1, excSt ⊔ newExcSt)
       }
@@ -1083,122 +1023,6 @@
         val st1 =
           if (!v.isBottom) st.varStore(lhs, resV)
           else AbsState.Bot
-=======
-      // 5. Return array.
-      val arrLoc = Loc(aNew)
-      val st1 = st.oldify(arrLoc)
-      val retH = st1.heap.update(arrLoc, retObj.oldify(arrLoc))
-      val excSt = st1.raiseException(excSet ++ retExcSet)
-      val st2 = AbsState(retH, st1.context)
-      val retSt = st2.varStore(lhs, AbsValue(arrLoc))
-
-      (retSt, excSt)
-    }
-    case (NodeUtil.INTERNAL_GET_OWN_ENUM_PROP_NAMES, List(expr), Some(aNew)) => {
-      val h = st.heap
-      val (objV, excSet1) = V(expr, st)
-      val obj = h.get(objV.locset)
-
-      val keyStr = obj.abstractKeySet((key, dp) => {
-        AbsBool.True <= dp.enumerable
-      }) match {
-        case ConInf() => AbsString.Top
-        case ConFin(set) => set.foldLeft(AbsString.Bot)(_ + _)
-      }
-
-      // 1. If Type(O) is not Object throw a TypeError exception.
-      val excSet: Set[Exception] =
-        if (objV.pvalue.isBottom) ExcSetEmpty
-        else HashSet(TypeError)
-
-      val AT = (AbsBool.True, AbsAbsent.Bot)
-      val name = AbsValue(AbsPValue(strval = keyStr))
-      val desc = AbsDesc((name, AbsAbsent.Bot), AT, AT, AT)
-      val (retObj, retExcSet) = keyStr.gamma match {
-        case ConFin(set) => {
-          // 2. Let n be the number of own properties in O
-          val n = set.size
-          // 3. Let array be the result of creating a new Array object.
-          val array = AbsObject.newArrayObject(AbsNumber(n))
-          // 4. For each named own property P of O (with index n started from 0)
-          (0 until n).foldLeft((array, ExcSetEmpty)) {
-            case ((arr, e), index) => {
-              // b. Call the [[DefineOwnProperty]] internal method of array with arguments ToString(n),
-              //    the PropertyDescriptor {[[Value]]: name, [[Writable]]: true, [[Enumerable]]: true, [[Configurable]]:true}, and false.
-              val (newArr, _, excSet) = arr.DefineOwnProperty(h, AbsString(index.toString), desc, false)
-              (newArr, e ++ excSet)
-            }
-          }
-        }
-        case _ => {
-          // 2. Let n be the number of own properties in O
-          val n = AbsNumber.Top
-          // 3. Let array be the result of creating a new Array object.
-          val array = AbsObject.newArrayObject(n)
-          // 4. For each named own property P of O (with index n started from 0)
-          //   a. Call the [[DefineOwnProperty]] internal method of array with arguments ToString(index),
-          //      the PropertyDescriptor {[[Value]]: P, [[Writable]]: true, [[Enumerable]]: true, [[Configurable]]: true}, and false.
-          val (newArr, _, excSet) = array.DefineOwnProperty(h, AbsString.Number, desc, false)
-          (newArr, excSet)
-        }
-      }
-
-      // 5. Return array.
-      val arrLoc = Loc(aNew)
-      val st1 = st.oldify(arrLoc)
-      val retH = st1.heap.update(arrLoc, retObj.oldify(arrLoc))
-      val excSt = st1.raiseException(excSet ++ retExcSet)
-      val st2 = AbsState(retH, st1.context)
-      val retSt = st2.varStore(lhs, AbsValue(arrLoc))
-
-      (retSt, excSt)
-    }
-    case (NodeUtil.INTERNAL_STR_OBJ, List(expr), Some(aNew)) => {
-      val (v, excSet) = V(expr, st)
-      val str = TypeConversionHelper.ToString(v)
-      val loc = Loc(aNew)
-      val st1 = st.oldify(loc)
-      val heap = st1.heap.update(loc, AbsObject.newStringObj(str))
-      val st2 = AbsState(heap, st1.context)
-      val st3 =
-        if (!v.isBottom) st2.varStore(lhs, AbsValue(loc))
-        else AbsState.Bot
-      val newExcSt = st.raiseException(excSet)
-      (st3, newExcSt)
-    }
-    case (NodeUtil.INTERNAL_BOOL_OBJ, List(expr), Some(aNew)) => {
-      val (v, excSet) = V(expr, st)
-      val bool = TypeConversionHelper.ToBoolean(v)
-      val loc = Loc(aNew)
-      val st1 = st.oldify(loc)
-      val heap = st1.heap.update(loc, AbsObject.newBooleanObj(bool))
-      val st2 = AbsState(heap, st1.context)
-      val st3 =
-        if (!v.isBottom) st2.varStore(lhs, AbsValue(loc))
-        else AbsState.Bot
-      val newExcSt = st.raiseException(excSet)
-      (st3, newExcSt)
-    }
-    case (NodeUtil.INTERNAL_NUM_OBJ, List(expr), Some(aNew)) => {
-      val (v, excSet) = V(expr, st)
-      val num = TypeConversionHelper.ToNumber(v)
-      val loc = Loc(aNew)
-      val st1 = st.oldify(loc)
-      val heap = st1.heap.update(loc, AbsObject.newNumberObj(num))
-      val st2 = AbsState(heap, st1.context)
-      val st3 =
-        if (!v.isBottom) st2.varStore(lhs, AbsValue(loc))
-        else AbsState.Bot
-      val newExcSt = st.raiseException(excSet)
-      (st3, newExcSt)
-    }
-    case (NodeUtil.INTERNAL_ABS, List(expr), None) => {
-      val (v, excSet) = V(expr, st)
-      val resV = AbsValue(TypeConversionHelper.ToNumber(v, st.heap).abs)
-      val st1 =
-        if (!v.isBottom) st.varStore(lhs, resV)
-        else AbsState.Bot
->>>>>>> 7a6cf474
 
         val newExcSt = st.raiseException(excSet)
         (st1, excSt ⊔ newExcSt)
