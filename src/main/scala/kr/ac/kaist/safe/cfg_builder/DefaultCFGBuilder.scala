--- conflicted
+++ resolved
@@ -423,11 +423,8 @@
           case INTERNAL_NUM_OBJ => (Some(newASite), lmap)
           case INTERNAL_GET_OWN_PROP => (Some(newASite), lmap)
           case INTERNAL_GET_OWN_PROP_NAMES => (Some(newASite), lmap)
-<<<<<<< HEAD
           case INTERNAL_SPLIT => (Some(newASite), lmap)
-=======
           case INTERNAL_GET_OWN_ENUM_PROP_NAMES => (Some(newASite), lmap)
->>>>>>> 7a6cf474
           case INTERNAL_TO_OBJ => (Some(newASite), lmap.updated(ThrowLabel, (ThrowLabel of lmap) + tailBlock))
           case INTERNAL_ITER_INIT => (Some(newASite), lmap.updated(ThrowLabel, (ThrowLabel of lmap) + tailBlock))
           case _ => (None, lmap)
